--- conflicted
+++ resolved
@@ -26,10 +26,7 @@
 import java.io.PrintStream;
 import java.net.HttpURLConnection;
 import java.net.InetSocketAddress;
-<<<<<<< HEAD
-=======
 import java.net.URI;
->>>>>>> fbf12270
 import java.net.URL;
 import java.security.PrivilegedExceptionAction;
 import java.util.Collection;
@@ -50,11 +47,8 @@
 import org.apache.hadoop.hdfs.server.namenode.GetDelegationTokenServlet;
 import org.apache.hadoop.hdfs.server.namenode.RenewDelegationTokenServlet;
 import org.apache.hadoop.hdfs.web.HftpFileSystem;
-<<<<<<< HEAD
-=======
 import org.apache.hadoop.hdfs.web.HsftpFileSystem;
 import org.apache.hadoop.hdfs.web.URLConnectionFactory;
->>>>>>> fbf12270
 import org.apache.hadoop.io.IOUtils;
 import org.apache.hadoop.net.NetUtils;
 import org.apache.hadoop.security.Credentials;
@@ -158,6 +152,7 @@
         new PrivilegedExceptionAction<Object>() {
           @Override
           public Object run() throws Exception {
+
             if (print) {
               DelegationTokenIdentifier id = new DelegationTokenSecretManager(
                   0, 0, 0, 0, null).createIdentifier();
@@ -168,22 +163,6 @@
                 System.out.println("Token (" + id + ") for " + 
                                    token.getService());
               }
-<<<<<<< HEAD
-              return null;
-            }
-            
-            if (renew) {
-              for (Token<?> token : readTokens(tokenFile, conf)) {
-                if (token.isManaged()) {
-                  long result = token.renew(conf);
-                  if (LOG.isDebugEnabled()) {
-                    LOG.debug("Renewed token for " + token.getService()
-                        + " until: " + new Date(result));
-                  }
-                }
-              }
-=======
->>>>>>> fbf12270
             } else if (cancel) {
               for(Token<?> token: readTokens(tokenFile, conf)) {
                 if (token.isManaged()) {
@@ -193,17 +172,6 @@
                   }
                 }
               }
-<<<<<<< HEAD
-            } else {
-              // otherwise we are fetching
-              if (webUrl != null) {
-                Credentials creds = getDTfromRemote(webUrl, renewer);
-                creds.writeTokenStorageFile(tokenFile, conf);
-                for (Token<?> token : creds.getAllTokens()) {
-                  System.out.println("Fetched token via " + webUrl + " for "
-                      + token.getService() + " into " + tokenFile);
-                }
-=======
             } else if (renew) {
               for (Token<?> token : readTokens(tokenFile, conf)) {
                 if (token.isManaged()) {
@@ -226,23 +194,16 @@
                         + token.getService() + " into " + tokenFile);
                   }
                 }
->>>>>>> fbf12270
               } else {
                 FileSystem fs = FileSystem.get(conf);
                 Credentials cred = new Credentials();
                 Token<?> tokens[] = fs.addDelegationTokens(renewer, cred);
                 cred.writeTokenStorageFile(tokenFile, conf);
-<<<<<<< HEAD
-                for (Token<?> token : tokens) {
-                  System.out.println("Fetched token for " + token.getService()
-                      + " into " + tokenFile);
-=======
                 if(LOG.isDebugEnabled()) {
                   for (Token<?> token : tokens) {
                     LOG.debug("Fetched token for " + token.getService()
                         + " into " + tokenFile);
                   }
->>>>>>> fbf12270
                 }
               }
             }
@@ -264,27 +225,6 @@
 
     HttpURLConnection conn = null;
     DataInputStream dis = null;
-<<<<<<< HEAD
-    InetSocketAddress serviceAddr = NetUtils.createSocketAddr(nnAddr);
-    
-    try {
-      StringBuffer url = new StringBuffer();
-      if (renewer != null) {
-        url.append(nnAddr).append(GetDelegationTokenServlet.PATH_SPEC)
-           .append("?").append(GetDelegationTokenServlet.RENEWER).append("=")
-           .append(renewer);
-      } else {
-        url.append(nnAddr).append(GetDelegationTokenServlet.PATH_SPEC);
-      }
-      URL remoteURL = new URL(url.toString());
-      URLConnection connection = SecurityUtil.openSecureHttpConnection(remoteURL);
-      InputStream in = connection.getInputStream();
-      Credentials ts = new Credentials();
-      dis = new DataInputStream(in);
-      ts.readFields(dis);
-      for(Token<?> token: ts.getAllTokens()) {
-        token.setKind(HftpFileSystem.TOKEN_KIND);
-=======
     InetSocketAddress serviceAddr = NetUtils.createSocketAddr(nnUri
         .getAuthority());
 
@@ -300,7 +240,6 @@
       ts.readFields(dis);
       for (Token<?> token : ts.getAllTokens()) {
         token.setKind(isHttps ? HsftpFileSystem.TOKEN_KIND : HftpFileSystem.TOKEN_KIND);
->>>>>>> fbf12270
         SecurityUtil.setTokenService(token, serviceAddr);
       }
       return ts;
@@ -351,36 +290,18 @@
     HttpURLConnection connection = null;
     BufferedReader in = null;
     try {
-<<<<<<< HEAD
-      URL url = new URL(buf.toString());
-      connection = (HttpURLConnection) SecurityUtil.openSecureHttpConnection(url);
-      if (connection.getResponseCode() != HttpURLConnection.HTTP_OK) {
-        throw new IOException("Error renewing token: " + 
-            connection.getResponseMessage());
-      }
-      in = new BufferedReader(
-          new InputStreamReader(connection.getInputStream(), Charsets.UTF_8));
-=======
       connection = run(factory, new URL(buf.toString()));
       in = new BufferedReader(new InputStreamReader(
           connection.getInputStream(), Charsets.UTF_8));
->>>>>>> fbf12270
       long result = Long.parseLong(in.readLine());
       return result;
     } catch (IOException ie) {
       LOG.info("error in renew over HTTP", ie);
       IOException e = getExceptionFromResponse(connection);
 
-<<<<<<< HEAD
-      IOUtils.cleanup(LOG, in);
-      if(e!=null) {
-        LOG.info("rethrowing exception from HTTP request: " + 
-                 e.getLocalizedMessage());
-=======
       if (e != null) {
         LOG.info("rethrowing exception from HTTP request: "
             + e.getLocalizedMessage());
->>>>>>> fbf12270
         throw e;
       }
       throw ie;
@@ -445,34 +366,19 @@
     HttpURLConnection conn = null;
 
     try {
-<<<<<<< HEAD
-      URL url = new URL(buf.toString());
-      connection = (HttpURLConnection) SecurityUtil.openSecureHttpConnection(url);
-      if (connection.getResponseCode() != HttpURLConnection.HTTP_OK) {
-        throw new IOException("Error cancelling token: " + 
-            connection.getResponseMessage());
-=======
       conn = (HttpURLConnection) factory.openConnection(url, true);
       if (conn.getResponseCode() != HttpURLConnection.HTTP_OK) {
         String msg = conn.getResponseMessage();
 
         throw new IOException("Error when dealing remote token: " + msg);
->>>>>>> fbf12270
       }
     } catch (IOException ie) {
       LOG.info("Error when dealing remote token:", ie);
       IOException e = getExceptionFromResponse(conn);
 
-<<<<<<< HEAD
-      IOUtils.cleanup(LOG, in);
-      if(e!=null) {
-        LOG.info("rethrowing exception from HTTP request: " + 
-                 e.getLocalizedMessage());
-=======
       if (e != null) {
         LOG.info("rethrowing exception from HTTP request: "
             + e.getLocalizedMessage());
->>>>>>> fbf12270
         throw e;
       }
       throw ie;
