Hadoop HDFS Change Log

Trunk (Unreleased)

  INCOMPATIBLE CHANGES

    HDFS-3034. Remove the deprecated DFSOutputStream.sync() method.  (szetszwo)

    HDFS-5079. Cleaning up NNHAStatusHeartbeat.State from
    DatanodeProtocolProtos. (Tao Luo via shv)

  NEW FEATURES

    HDFS-3125. Add JournalService to enable Journal Daemon. (suresh)

  IMPROVEMENTS

    HDFS-4665. Move TestNetworkTopologyWithNodeGroup to common.
    (Junping Du via llu)

    HDFS-1620. Rename HdfsConstants -> HdfsServerConstants, FSConstants ->
               HdfsConstants. (Harsh J Chouraria via atm)

    HDFS-2197. Refactor RPC call implementations out of NameNode class (todd)

    HDFS-2572. Remove unnecessary double-check in DN#getHostName. (harsh)

    HDFS-2857. Cleanup BlockInfo class. (suresh)

    HDFS-2786. Fix host-based token incompatibilities in DFSUtil. (Kihwal Lee
    via jitendra)

    HDFS-2486. Remove unnecessary priority level checks in
    UnderReplicatedBlocks.  (Uma Maheswara Rao G via szetszwo)

    HDFS-2878. Fix TestBlockRecovery and move it back into main test directory.
    (todd)

    HDFS-2655. BlockReaderLocal#skip performs unnecessary IO.
    (Brandon Li via jitendra) 

    HDFS-3009. Remove duplicate code in DFSClient#isLocalAddress by using 
    NetUtils. (Hari Mankude via suresh)

    HDFS-3002. TestNameNodeMetrics need not wait for metrics update.
    (suresh)

    HDFS-3016. Security in unit tests. (Jaimin Jetly via jitendra)

    HDFS-3030. Remove getProtocolVersion and getProtocolSignature from translators.
    (jitendra)

    HDFS-2976. Remove unnecessary method (tokenRefetchNeeded) in DFSClient.

    HDFS-3111. Missing license headers in trunk. (umamahesh)

    HDFS-3091. Update the usage limitations of ReplaceDatanodeOnFailure policy in
    the config description for the smaller clusters. (szetszwo via umamahesh)

    HDFS-309. FSEditLog should log progress during replay. (Sho Shimauchi
    via todd)

    HDFS-3131. Improve TestStorageRestore. (Brandon Li via atm)

    HDFS-3178. Add states and state handler for journal synchronization in
    JournalService.  (szetszwo)

    HDFS-3273. Refactor BackupImage and FSEditLog, and rename
    JournalListener.rollLogs(..) to startLogSegment(..).  (szetszwo)

    HDFS-3292. Remove the deprecated DiskStatus, getDiskStatus(), getRawUsed()
    and getRawCapacity() from DistributedFileSystem.  (Arpit Gupta via szetszwo)

    HADOOP-8285. HDFS changes for Use ProtoBuf for RpcPayLoadHeader. (sanjay
    radia)

    HDFS-2743. Streamline usage of bookkeeper journal manager. 
    (Ivan Kelly via umamahesh)

    HDFS-3293. Add toString(), equals(..) and hashCode() to JournalInfo.
    (Hari Mankude via szetszwo)

    HDFS-3197. Incorrect class comments in a few tests. (Andy Isaacson via eli)

    HDFS-3476. Correct the default used in TestDFSClientRetries.busyTest()
    after HDFS-3462 (harsh)

    HDFS-3478. Test quotas with Long.Max_Value. (Sujay Rau via eli)

    HDFS-3630 Modify TestPersistBlocks to use both flush and hflush  (sanjay)

    HDFS-3768. Exception in TestJettyHelper is incorrect. 
    (Eli Reisman via jghoman)

    HDFS-3851. DFSOutputStream class code cleanup. (Jing Zhao via suresh)

    HDFS-2580. NameNode#main(...) can make use of GenericOptionsParser. (harsh)

    HDFS-2127. Add a test that ensure AccessControlExceptions contain
    a full path. (Stephen Chu via eli)

    HDFS-3995. Use DFSTestUtil.createFile() for file creation and 
    writing in test cases. (Jing Zhao via suresh)

    HDFS-3735. NameNode WebUI should allow sorting live datanode list by fields
    Block Pool Used, Block Pool Used(%) and Failed Volumes.
    (Brahma Reddy Battula via suresh)

    HDFS-4052. BlockManager#invalidateWork should print log outside the lock.
    (Jing Zhao via suresh)

    HDFS-4200. Reduce the size of synchronized sections in PacketResponder.
    (suresh)

    HDFS-3358. Specify explicitly that the NN UI status total is talking
    of persistent objects on heap. (harsh)

    HDFS-4904. Remove JournalService. (Arpit Agarwal via cnauroth)

    HDFS-5041. Add the time of last heartbeat to dead server Web UI (Shinichi
    Yamashita via brandonli)

    HDFS-5721. sharedEditsImage in Namenode#initializeSharedEdits() should be 
    closed before method returns. (Ted Yu via junping_du)

    HDFS-5138. Support HDFS upgrade in HA. (atm via todd)

  OPTIMIZATIONS

  BUG FIXES

    HADOOP-9635 Fix potential Stack Overflow in DomainSocket.c (V. Karthik Kumar
                via cmccabe)

    HDFS-2299. TestOfflineEditsViewer is failing on trunk. (Uma Maheswara Rao G
               via atm)
    HDFS-2310. TestBackupNode fails since HADOOP-7524 went in.
               (Ivan Kelly via todd)

    HDFS-2313. Rat excludes has a typo for excluding editsStored files. (atm)

    HDFS-2314. MRV1 test compilation broken after HDFS-2197 (todd)

    HDFS-46.   Change default namespace quota of root directory from
    Integer.MAX_VALUE to Long.MAX_VALUE. (Uma Maheswara Rao G via szetszwo)

    HDFS-2373. Commands using WebHDFS and hftp print unnecessary debug 
    info on the console with security enabled. (Arpit Gupta via suresh)

    HDFS-2776. Missing interface annotation on JournalSet. 
    (Brandon Li via jitendra)

    HDFS-3037. TestMulitipleNNDataBlockScanner#testBlockScannerAfterRestart is
    racy. (atm)

    HDFS-3116. Typo in fetchdt error message. (AOE Takashi via atm)

    HDFS-3126. Journal stream from Namenode to BackupNode needs to have 
    timeout. (Hari Mankude via suresh)

    HDFS-3121. Add HDFS tests for HADOOP-8014 change. (John George via
    suresh)

    HDFS-3119. Overreplicated block is not deleted even after the replication 
    factor is reduced after sync follwed by closing that file. (Ashish Singhi 
    via umamahesh)

    HDFS-3265. PowerPc Build error. (Kumar Ravi via mattf)

    HDFS-2312. FSNamesystem javadoc incorrectly says its for DNs. (harsh)

    HDFS-3163. TestHDFSCLI.testAll fails if the user name is not all lowercase.
    (Brandon Li via atm)

    HDFS-3462. TestDFSClientRetries.busyTest() should restore default
    xceiver count in the config. (Madhukara Phatak via harsh)

    HDFS-3550. Fix raid javadoc warnings. (Jason Lowe via daryn)

    HDFS-3549. Fix dist tar build fails in hadoop-hdfs-raid project. (Jason Lowe via daryn)

    HDFS-3482. hdfs balancer throws ArrayIndexOutOfBoundsException 
    if option is specified without values. ( Madhukara Phatak via umamahesh) 

    HDFS-3614. Revert unused MiniDFSCluster constructor from HDFS-3049.
    (acmurthy via eli)

    HDFS-3792. Fix two findbugs introduced by HDFS-3695 (todd)

    HDFS-3827. TestHASafeMode#assertSafemode method should be made static.
    (Jing Zhao via suresh)

    HDFS-3834. Remove unused static fields NAME, DESCRIPTION and Usage from
    Command. (Jing Zhao via suresh)

    HADOOP-8158. Interrupting hadoop fs -put from the command line
    causes a LeaseExpiredException. (daryn via harsh)

    HDFS-2434. TestNameNodeMetrics.testCorruptBlock fails intermittently.
    (Jing Zhao via suresh)

    HDFS-4067. TestUnderReplicatedBlocks intermittently fails due to 
    ReplicaAlreadyExistsException. (Jing Zhao via suresh)

    HDFS-4115. TestHDFSCLI.testAll fails one test due to number format.
    (Trevor Robinson via suresh)

    HDFS-4165. Faulty sanity check in FsDirectory.unprotectedSetQuota.
    (Binglin Chang via suresh)

    HDFS-4105. The SPNEGO user for secondary namenode should use the web 
    keytab. (Arpit Gupta via jitendra)

    HDFS-4003. test-patch should build the common native libs before
    running hdfs tests. (Colin Patrick McCabe via eli)

    HDFS-4260 Fix HDFS tests to set test dir to a valid HDFS path as opposed
    to the local build path (Chri Nauroth via Sanjay)

    HDFS-4310. fix test org.apache.hadoop.hdfs.server.datanode.
    TestStartSecureDataNode (Ivan A. Veselovsky via atm)

    HDFS-4275. MiniDFSCluster-based tests fail on Windows due to failure
    to delete test namenode directory. (Chris Nauroth via suresh)

    HDFS-4338. TestNameNodeMetrics#testCorruptBlock is flaky. (Andrew Wang via
    atm)

    HDFS-4391. TestDataTransferKeepalive fails when tests are executed in a
    certain order. (Andrew Wang via atm)

    HDFS-4757. Update FSDirectory#inodeMap when replacing an INodeDirectory
    while setting quota.  (Jing Zhao via szetszwo)

    HDFS-4761. When resetting FSDirectory, the inodeMap should also be reset.
    (Jing Zhao via szetszwo)

    HDFS-4687. TestDelegationTokenForProxyUser#testWebHdfsDoAs is flaky with
    JDK7. (Andrew Wang via atm)

    HDFS-3934. duplicative dfs_hosts entries handled wrong. (Colin Patrick
    McCabe)

    HDFS-4366. Block Replication Policy Implementation May Skip Higher-Priority
    Blocks for Lower-Priority Blocks (Derek Dagit via kihwal)

    HDFS-5705. TestSecondaryNameNodeUpgrade#testChangeNsIDFails may fail due
    to ConcurrentModificationException. (Ted Yu via brandonli)

    HDFS-5719. FSImage#doRollback() should close prevState before return
    (Ted Yu via brandonli)

<<<<<<< HEAD
    HDFS-5726. Fix compilation error in AbstractINodeDiff for JDK7. (jing9)

    HDFS-5768. Consolidate the serialization code in DelegationTokenSecretManager
=======
    HDFS-5768. Consolidate the serialization code in DelegationTokenSecretManager 
>>>>>>> 72f63c89
    (Haohui Mai via brandonli)

    HDFS-5775. Consolidate the code for serialization in CacheManager
    (Haohui Mai via brandonli)

    HDFS-5794. Fix the inconsistency of layout version number of
    ADD_DATANODE_AND_STORAGE_UUIDS between trunk and branch-2. (jing9)

  BREAKDOWN OF HDFS-5698 SUBTASKS AND RELATED JIRAS

    HDFS-5717. Save FSImage header in protobuf. (Haohui Mai via jing9)

    HDFS-5738. Serialize INode information in protobuf. (Haohui Mai via jing9)

    HDFS-5772. Serialize under-construction file information in FSImage. (jing9)

    HDFS-5783. Compute the digest before loading FSImage. (Haohui Mai via jing9)

    HDFS-5785. Serialize symlink in protobuf. (Haohui Mai via jing9)

    HDFS-5793. Optimize the serialization of PermissionStatus. (Haohui Mai via
    jing9)

    HDFS-5743. Use protobuf to serialize snapshot information. (jing9)

    HDFS-5774. Serialize CachePool directives in protobuf. (Haohui Mai via jing9)

    HDFS-5744. Serialize information for token managers in protobuf. (Haohui Mai
    via jing9)

    HDFS-5824. Add a Type field in Snapshot DiffEntry's protobuf definition.
    (jing9)

    HDFS-5808. Implement cancellation when saving FSImage. (Haohui Mai via jing9)

    HDFS-5826. Update the stored edit logs to be consistent with the changes in
    HDFS-5698 branch. (Haohui Mai via jing9)

    HDFS-5797. Implement offline image viewer. (Haohui Mai via jing9)

    HDFS-5771. Track progress when loading fsimage. (Haohui Mai via cnauroth)

    HDFS-5871. Use PBHelper to serialize CacheDirectiveInfoExpirationProto.
    (Haohui Mai via jing9)

    HDFS-5884. LoadDelegator should use IOUtils.readFully() to read the magic
    header. (Haohui Mai via jing9)

    HDFS-5885. Add annotation for repeated fields in the protobuf definition.
    (Haohui Mai via jing9)

    HDFS-5906. Fixing findbugs and javadoc warnings in the HDFS-5698 branch.
    (Haohui Mai via jing9)

    HDFS-5911. The id of a CacheDirective instance does not get serialized in
    the protobuf-fsimage. (Haohui Mai via jing9)

    HDFS-5915. Refactor FSImageFormatProtobuf to simplify cross section reads.
    (Haohui Mai via cnauroth)

    HDFS-5847. Consolidate INodeReference into a separate section. (jing9)

Release 2.4.0 - UNRELEASED

  INCOMPATIBLE CHANGES

  NEW FEATURES

  IMPROVEMENTS

    HDFS-5781. Use an array to record the mapping between FSEditLogOpCode and 
    the corresponding byte value. (jing9)

    HDFS-5153. Datanode should send block reports for each storage in a
    separate message. (Arpit Agarwal)

    HDFS-5804. HDFS NFS Gateway fails to mount and proxy when using Kerberos.
    (Abin Shahab via jing9)

    HDFS-5859. DataNode#checkBlockToken should check block tokens even if
    security is not enabled. (cmccabe)

    HDFS-5746.  Add ShortCircuitSharedMemorySegment (cmccabe)

    HDFS-4911.  Reduce PeerCache timeout to be commensurate with
    dfs.datanode.socket.reuse.keepalive (cmccabe)

    HDFS-4370. Fix typo Blanacer in DataNode. (Chu Tong via shv)

    HDFS-5929. Add blockpool % usage to HDFS federated nn page.
    (Siqi Li via suresh)

    HDFS-5810. Unify mmap cache and short-circuit file descriptor cache
    (cmccabe)

    HDFS-5940. Minor cleanups to ShortCircuitReplica, FsDatasetCache, and
    DomainSocketWatcher (cmccabe)

    HDFS-5531. Combine the getNsQuota() and getDsQuota() methods in INode.
    (szetszwo)

    HDFS-5285. Flatten INodeFile hierarchy: Replace INodeFileUnderConstruction
    and INodeFileUnderConstructionWithSnapshot with FileUnderContructionFeature.
    (jing9 via szetszwo)

    HDFS-5286. Flatten INodeDirectory hierarchy: Replace INodeDirectoryWithQuota
    with DirectoryWithQuotaFeature.  (szetszwo)

    HDFS-5537. Remove FileWithSnapshot interface.  (jing9 via szetszwo)

    HDFS-5554. Flatten INodeFile hierarchy: Replace INodeFileWithSnapshot with
    FileWithSnapshotFeature.  (jing9 via szetszwo)

    HDFS-5647. Merge INodeDirectory.Feature and INodeFile.Feature. (Haohui Mai
    via jing9)

    HDFS-5632. Flatten INodeDirectory hierarchy: Replace
    INodeDirectoryWithSnapshot with DirectoryWithSnapshotFeature.
    (jing9 via szetszwo)

    HDFS-5715. Use Snapshot ID to indicate the corresponding Snapshot for a
    FileDiff/DirectoryDiff. (jing9)

    HDFS-5726. Fix compilation error in AbstractINodeDiff for JDK7. (jing9)

  OPTIMIZATIONS

    HDFS-5790. LeaseManager.findPath is very slow when many leases need recovery
    (todd)

  BUG FIXES

    HDFS-5492. Port HDFS-2069 (Incorrect default trash interval in the
    docs) to trunk. (Akira Ajisaka via Arpit Agarwal)

    HDFS-5843. DFSClient.getFileChecksum() throws IOException if checksum is 
    disabled. (Laurent Goujon via jing9)

    HDFS-5856. DataNode.checkDiskError might throw NPE.
    (Josh Elser via suresh)

    HDFS-5828. BlockPlacementPolicyWithNodeGroup can place multiple replicas on
    the same node group when dfs.namenode.avoid.write.stale.datanode is true. 
    (Buddy via junping_du)

    HDFS-5767. NFS implementation assumes userName userId mapping to be unique,
    which is not true sometimes (Yongjun Zhang via brandonli)

    HDFS-5791. TestHttpsFileSystem should use a random port to avoid binding
    error during testing (Haohui Mai via brandonli)

    HDFS-5709. Improve NameNode upgrade with existing reserved paths and path
    components. (Andrew Wang via atm)

    HDFS-5881. Fix skip() of the short-circuit local reader(legacy). (kihwal)

    HDFS-5895. HDFS cacheadmin -listPools has exit_code of 1 when the command
    returns 0 result. (Tassapol Athiapinya via cnauroth)

    HDFS-5807. TestBalancerWithNodeGroup.testBalancerWithNodeGroup fails
    intermittently. (Chen He via kihwal)

    HDFS-5882. TestAuditLogs is flaky (jxiang via cmccabe)

    HDFS-5900. Cannot set cache pool limit of "unlimited" via CacheAdmin.
    (wang)

    HDFS-5886. Potential null pointer deference in RpcProgramNfs3#readlink()
    (brandonli)

    HDFS-4858. HDFS DataNode to NameNode RPC should timeout.
    (Henry Wang via shv)

    HDFS-5879. Some TestHftpFileSystem tests do not close streams.
    (Gera Shegalov via suresh)

    HDFS-5938. Make BlockReaderFactory#BlockReaderPeer a static class to avoid
    a findbugs warning. (cmccabe)

    HDFS-5891. webhdfs should not try connecting the DN during redirection
    (Haohui Mai via brandonli)

    HDFS-5904. TestFileStatus fails intermittently. (Mit Desai via kihwal)

    HDFS-5941. add dfs.namenode.secondary.https-address and
    dfs.namenode.secondary.https-address in hdfs-default.xml.
    (Haohui Mai via cnauroth)

    HDFS-5913. Nfs3Utils#getWccAttr() should check attr parameter against null
    (brandonli)

    HDFS-5934. New Namenode UI back button doesn't work as expected
    (Travis Thompson via brandonli)

    HDFS-5901. NameNode new UI doesn't support IE8 and IE9 on windows 7
    (Vinayakumar B via brandonli)

    HDFS-5943. 'dfs.namenode.https-address' property is not loaded from
    configuration in federation setup. (suresh)

Release 2.3.1 - UNRELEASED

  INCOMPATIBLE CHANGES

  NEW FEATURES

  IMPROVEMENTS

  OPTIMIZATIONS

  BUG FIXES 

Release 2.3.0 - 2014-02-18

  INCOMPATIBLE CHANGES

  NEW FEATURES

    HDFS-5122. Support failover and retry in WebHdfsFileSystem for NN HA.
    (Haohui Mai via jing9)

    HDFS-4953. Enable HDFS local reads via mmap.
    (Colin Patrick McCabe via wang).

    HDFS-5342. Provide more information in the FSNamesystem JMX interfaces.
    (Haohui Mai via jing9)

    HDFS-5334. Implement dfshealth.jsp in HTML pages. (Haohui Mai via jing9)

    HDFS-5379. Update links to datanode information in dfshealth.html. (Haohui
    Mai via jing9)

    HDFS-5382. Implement the UI of browsing filesystems in HTML 5 page. (Haohui
    Mai via jing9)

    HDFS-3987. Support webhdfs over HTTPS. (Haohui Mai via jing9)

    HDFS-5444. Choose default web UI based on browser capabilities. (Haohui Mai
    via jing9)

    HDFS-5514. FSNamesystem's fsLock should allow custom implementation (daryn)

    HDFS-2832. Heterogeneous Storages support in HDFS phase 1 - treat DataNode
    as a collection of storages (see breakdown of tasks below for features and
    contributors).

    HDFS-5784. reserve space in edit log header and fsimage header for feature
    flag section (cmccabe)

    HDFS-5703. Add support for HTTPS and swebhdfs to HttpFS. (tucu)

    HDFS-4949. Centralized cache management in HDFS. (wang and cmccabe)

  IMPROVEMENTS

    HDFS-5360. Improvement of usage message of renameSnapshot and
    deleteSnapshot. (Shinichi Yamashita via wang)

    HDFS-5331. make SnapshotDiff.java to a o.a.h.util.Tool interface implementation. 
    (Vinayakumar B via umamahesh)

    HDFS-4657.  Limit the number of blocks logged by the NN after a block
    report to a configurable value.  (Aaron T. Myers via Colin Patrick
    McCabe)

    HDFS-5344. Make LsSnapshottableDir as Tool interface implementation. (Sathish via umamahesh)

    HDFS-5544. Adding Test case For Checking dfs.checksum type as NULL value. (Sathish via umamahesh)

    HDFS-5568. Support includeSnapshots option with Fsck command. (Vinayakumar B via umamahesh)

    HDFS-4983. Numeric usernames do not work with WebHDFS FS. (Yongjun Zhang via
    jing9)

    HDFS-5592. statechangeLog of completeFile should be logged only in case of success. 
    (Vinayakumar via umamahesh)

    HDFS-5662. Can't decommission a DataNode due to file's replication factor
    larger than the rest of the cluster size. (brandonli)

    HDFS-5068. Convert NNThroughputBenchmark to a Tool to allow generic options.
    (shv)

    HDFS-5675. Add Mkdirs operation to NNThroughputBenchmark.
    (Plamen Jeliazkov via shv)

    HDFS-5677. Need error checking for HA cluster configuration.
    (Vincent Sheffer via cos)

    HDFS-5825. Use FileUtils.copyFile() to implement DFSTestUtils.copyFile().
    (Haohui Mai via Arpit Agarwal)

    HDFS-5267. Remove volatile from LightWeightHashSet. (Junping Du via llu)

    HDFS-4278. Log an ERROR when DFS_BLOCK_ACCESS_TOKEN_ENABLE config is
    disabled but security is turned on. (Kousuke Saruta via harsh)

    HDFS-5004. Add additional JMX bean for NameNode status data
    (Trevor Lorimer via cos)

    HDFS-4994. Audit log getContentSummary() calls. (Robert Parker via kihwal)

    HDFS-5144. Document time unit to NameNodeMetrics. (Akira Ajisaka via
    suresh)

    HDFS-4491. Parallel testing HDFS. (Andrey Klochkov via cnauroth)

    HDFS-4879. Add "blocked ArrayList" collection to avoid CMS full GCs
    (Todd Lipcon via Colin Patrick McCabe)

    HDFS-4096. Add snapshot information to namenode WebUI. (Haohui Mai via 
    jing9)

    HDFS-5188. In BlockPlacementPolicy, reduce the number of chooseTarget(..)
    methods; replace HashMap with Map in parameter declarations and cleanup
    some related code.  (szetszwo)

    HDFS-5207. In BlockPlacementPolicy.chooseTarget(..), change the writer
    and the excludedNodes parameter types respectively to Node and Set.
    (Junping Du via szetszwo)

    HDFS-5240. Separate formatting from logging in the audit logger API (daryn)

    HDFS-5191. Revisit zero-copy API in FSDataInputStream to make it more
    intuitive.  (Contributed by Colin Patrick McCabe)

    HDFS-5260. Merge zero-copy memory-mapped HDFS client reads to trunk and
    branch-2. (cnauroth)

    HDFS-4517. Cover class RemoteBlockReader with unit tests. (Vadim Bondarev
    and Dennis Y via kihwal)

    HDFS-4512. Cover package org.apache.hadoop.hdfs.server.common with tests.
    (Vadim Bondarev via kihwal)

    HDFS-4510. Cover classes ClusterJspHelper/NamenodeJspHelper with unit
    tests. (Andrey Klochkov via kihwal)

    HDFS-5323.  Remove some deadcode in BlockManager (Colin Patrick McCabe)

    HDFS-5338. Add a conf to disable hostname check in datanode registration.
    (szetszwo)

    HDFS-5130. Add test for snapshot related FsShell and DFSAdmin commands.
    (Binglin Chang via jing9)

    HDFS-5374. Remove deadcode in DFSOutputStream. (suresh)

    HDFS-4511. Cover package org.apache.hadoop.hdfs.tools with unit test
    (Andrey Klochkov via jeagles)

    HDFS-4885. Improve the verifyBlockPlacement() API in BlockPlacementPolicy.
    (Junping Du via szetszwo)

    HDFS-5363. Refactor WebHdfsFileSystem: move SPENGO-authenticated connection
    creation to URLConnectionFactory. (Haohui Mai via jing9)

    HDFS-5436. Move HsFtpFileSystem and HFtpFileSystem into org.apache.hdfs.web
    (Haohui Mai via Arpit Agarwal)

    HDFS-5371. Let client retry the same NN when 
    "dfs.client.test.drop.namenode.response.number" is enabled. (jing9)

    HDFS-5467. Remove tab characters in hdfs-default.xml.
    (Shinichi Yamashita via Andrew Wang)

    HDFS-5495. Remove further JUnit3 usages from HDFS.
    (Jarek Jarcec Cecho via wang)

    HDFS-5325. Remove WebHdfsFileSystem#ConnRunner. (Haohui Mai via jing9) 

    HDFS-5488. Clean up TestHftpURLTimeout. (Haohui Mai via jing9)

    HDFS-5440. Extract the logic of handling delegation tokens in HftpFileSystem 
    to the TokenAspect class. (Haohui Mai via jing9)

    HDFS-5487. Introduce unit test for TokenAspect. (Haohui Mai via jing9)

    HDFS-4995. Make getContentSummary less expensive. (kihwal)

    HDFS-5506. Use URLConnectionFactory in DelegationTokenFetcher. (Haohui Mai
    via jing9)

    HDFS-5489. Use TokenAspect in WebHDFSFileSystem. (Haohui Mai via jing9)

    HDFS-5393. Serve bootstrap and jQuery locally. (Haohui Mai via jing9)

    HDFS-5073. TestListCorruptFileBlocks fails intermittently. (Arpit Agarwal)

    HDFS-1386. TestJMXGet fails in jdk7 (jeagles)

    HDFS-5532. Enable the webhdfs by default to support new HDFS web UI. (Vinay
    via jing9)
    
    HDFS-5525. Inline dust templates for new Web UI. (Haohui Mai via jing9)

    HDFS-5561. FSNameSystem#getNameJournalStatus() in JMX should return plain 
    text instead of HTML. (Haohui Mai via jing9)

    HDFS-5581. NameNodeFsck should use only one instance of
    BlockPlacementPolicy. (vinay via cmccabe)

    HDFS-5633. Improve OfflineImageViewer to use less memory. (jing9)

    HDFS-5023. TestSnapshotPathINodes.testAllowSnapshot is failing with jdk7
    (Mit Desai via jeagles)

    HDFS-5637. Try to refeatchToken while local read InvalidToken occurred.
    (Liang Xie via junping_du)

    HDFS-5652. Refactor invalid block token exception handling in DFSInputStream.
    (Liang Xie via junping_du)

    HDFS-5350. Name Node should report fsimage transfer time as a metric.
    (Jimmy Xiang via wang)

    HDFS-5538. URLConnectionFactory should pick up the SSL related configuration 
    by default. (Haohui Mai via jing9)

    HDFS-5545. Allow specifying endpoints for listeners in HttpServer. (Haohui
    Mai via jing9)

    HDFS-5536. Implement HTTP policy for Namenode and DataNode. (Haohui Mai via
    jing9)

    HDFS-5312. Generate HTTP / HTTPS URL in DFSUtil#getInfoServer() based on the 
    configured http policy. (Haohui Mai via jing9)

    HDFS-5629. Support HTTPS in JournalNode and SecondaryNameNode. 
    (Haohui Mai via jing9)    

    HDFS-5674. Editlog code cleanup: remove @SuppressWarnings("deprecation") in
    FSEditLogOp; change FSEditLogOpCodes.fromByte(..) to be more efficient; and
    change Some fields in FSEditLog to final.  (szetszwo)

    HDFS-5634. Allow BlockReaderLocal to switch between checksumming and not
    (cmccabe)

    HDFS-5663 make the retry time and interval value configurable in openInfo()
    (Liang Xie via stack)

    HDFS-5540. Fix intermittent failure in TestBlocksWithNotEnoughRacks.
    (Binglin Chang via junping_du)

    HDFS-2933. Improve DataNode Web UI Index Page. (Vivek Ganesan via
    Arpit Agarwal)

    HDFS-5695. Clean up TestOfflineEditsViewer and OfflineEditsViewerHelper.
    (Haohui Mai via jing9)

    HDFS-5220. Expose group resolution time as metric (jxiang via cmccabe)

    HDFS-5762. BlockReaderLocal doesn't return -1 on EOF when doing zero-length
    reads (Colin Patrick McCabe)

    HDFS-5766. In DFSInputStream, do not add datanode to deadNodes after
    InvalidEncryptionKeyException in fetchBlockByteRange (Liang Xie via Colin
    Patrick McCabe)

    HDFS-5704. Change OP_UPDATE_BLOCKS with a new OP_ADD_BLOCK. (jing9)

    HDFS-5434. Change block placement policy constructors from package private
    to protected. (Buddy Taylor via Arpit Agarwal)

    HDFS-5788. listLocatedStatus response can be very large. (Nathan Roberts
    via kihwal)

    HDFS-5841. Update HDFS caching documentation with new changes. (wang)

  OPTIMIZATIONS

    HDFS-5239.  Allow FSNamesystem lock fairness to be configurable (daryn)

    HDFS-5341. Reduce fsdataset lock duration during directory scanning.
    (Qus-Jiawei via kihwal)

    HDFS-5681. renewLease should not hold fsn write lock. (daryn via Kihwal)

    HDFS-5241. Provide alternate queuing audit logger to reduce logging
    contention (daryn)

  BUG FIXES

    HDFS-5307. Support both HTTP and HTTPS in jsp pages (Haohui Mai via
    brandonli)

    HDFS-5291. Standby namenode after transition to active goes into safemode.
    (jing9)

    HDFS-5317. Go back to DFS Home link does not work on datanode webUI
    (Haohui Mai via brandonli)

    HDFS-5316. Namenode ignores the default https port (Haohui Mai via
    brandonli)

    HDFS-5281. COMMIT request should not block. (brandonli)

    HDFS-5337. should do hsync for a commit request even there is no pending
    writes (brandonli)

    HDFS-5335. Hive query failed with possible race in dfs output stream.
    (Haohui Mai via suresh)

    HDFS-5322. HDFS delegation token not found in cache errors seen on secure HA 
    clusters. (jing9)

    HDFS-5329. Update FSNamesystem#getListing() to handle inode path in startAfter
    token. (brandonli)

    HDFS-5330. fix readdir and readdirplus for large directories (brandonli)

    HDFS-5370. Typo in Error Message: different between range in condition
    and range in error message. (Kousuke Saruta via suresh)

    HDFS-5365. Fix libhdfs compile error on FreeBSD9. (Radim Kolar via cnauroth)
    
    HDFS-5347. Add HDFS NFS user guide. (brandonli)

    HDFS-5403. WebHdfs client cannot communicate with older WebHdfs servers
    post HDFS-5306. (atm)

    HDFS-5171. NFS should create input stream for a file and try to share it
    with multiple read requests. (Haohui Mai via brandonli)

    HDFS-5413. hdfs.cmd does not support passthrough to any arbitrary class.
    (cnauroth)

    HDFS-5433. When reloading fsimage during checkpointing, we should clear
    existing snapshottable directories. (Aaron T. Myers via wang)

    HDFS-5432. TestDatanodeJsp fails on Windows due to assumption that loopback
    address resolves to host name localhost. (cnauroth)

    HDFS-5065. TestSymlinkHdfsDisable fails on Windows. (ivanmi)

    HDFS-4633 TestDFSClientExcludedNodes fails sporadically if excluded nodes
    cache expires too quickly  (Chris Nauroth via Sanjay)

    HDFS-5037. Active NN should trigger its own edit log rolls (wang)

    HDFS-5035.  getFileLinkStatus and rename do not correctly check permissions
    of symlinks.  (Andrew Wang via Colin Patrick McCabe)

    HDFS-5456. NameNode startup progress creates new steps if caller attempts to
    create a counter for a step that doesn't already exist.  (cnauroth)

    HDFS-5458. Datanode failed volume threshold ignored if exception is thrown
    in getDataDirsFromURIs. (Mike Mellenthin via wang)

    HDFS-5252. Stable write is not handled correctly in someplace. (brandonli)

    HDFS-5364. Add OpenFileCtx cache. (brandonli)

    HDFS-5469. Add configuration property for the sub-directroy export path
    (brandonli)

    HDFS-5519. COMMIT handler should update the commit status after sync
    (brandonli)

    HDFS-5372. In FSNamesystem, hasReadLock() returns false if the current thread 
    holds the write lock (VinayaKumar B via umamahesh)

    HDFS-4516. Client crash after block allocation and NN switch before lease recovery for 
    the same file can cause readers to fail forever (VinaayKumar B via umamahesh)

    HDFS-5014. Process register commands with out holding BPOfferService lock. 
    (Vinaykumar B via umamahesh)

    HDFS-5288. Close idle connections in portmap (Haohui Mai via brandonli)

    HDFS-5407. Fix typos in DFSClientCache (Haohui Mai via brandonli)

    HDFS-5548. Use ConcurrentHashMap in portmap (Haohui Mai via brandonli)

    HDFS-5577. NFS user guide update (brandonli)

    HDFS-5563. NFS gateway should commit the buffered data when read request comes
    after write to the same file (brandonli)

    HDFS-4997. libhdfs doesn't return correct error codes in most cases (cmccabe)

    HDFS-5587. add debug information when NFS fails to start with duplicate user
    or group names (brandonli)

    HDFS-5590. Block ID and generation stamp may be reused when persistBlocks is 
    set to false. (jing9)

    HDFS-5353. Short circuit reads fail when dfs.encrypt.data.transfer is 
    enabled. (Colin Patrick McCabe via jing9)

    HDFS-5283. Under construction blocks only inside snapshots should not be
    counted in safemode threshhold.  (Vinay via szetszwo)

    HDFS-5257. addBlock() retry should return LocatedBlock with locations else client 
    will get AIOBE. (Vinay via jing9)

    HDFS-5427. Not able to read deleted files from snapshot directly under 
    snapshottable dir after checkpoint and NN restart. (Vinay via jing9)

    HDFS-5443. Delete 0-sized block when deleting an under-construction file that 
    is included in snapshot. (jing9)

    HDFS-5476. Snapshot: clean the blocks/files/directories under a renamed 
    file/directory while deletion. (jing9)

    HDFS-5425. Renaming underconstruction file with snapshots can make NN failure on 
    restart. (jing9 and Vinay)

    HDFS-5474. Deletesnapshot can make Namenode in safemode on NN restarts. 
    (Sathish via jing9)

    HDFS-5504. In HA mode, OP_DELETE_SNAPSHOT is not decrementing the safemode threshold, 
    leads to NN safemode. (Vinay via jing9)

    HDFS-5428. Under construction files deletion after snapshot+checkpoint+nn restart 
    leads nn safemode. (jing9)

    HDFS-5074. Allow starting up from an fsimage checkpoint in the middle of a
    segment. (Todd Lipcon via atm)

    HDFS-4201. NPE in BPServiceActor#sendHeartBeat. (jxiang via cmccabe)

    HDFS-5666. Fix inconsistent synchronization in BPOfferService (jxiang via cmccabe)
    
    HDFS-5657. race condition causes writeback state error in NFS gateway (brandonli)

    HDFS-5661. Browsing FileSystem via web ui, should use datanode's fqdn instead of ip 
    address. (Benoy Antony via jing9)

    HDFS-5582. hdfs getconf -excludeFile or -includeFile always failed (sathish
    via cmccabe)

    HDFS-5671. Fix socket leak in DFSInputStream#getBlockReader. (JamesLi via umamahesh) 

    HDFS-5649. Unregister NFS and Mount service when NFS gateway is shutting down.
    (brandonli)

    HDFS-5789. Some of snapshot APIs missing checkOperation double check in fsn. (umamahesh)

    HDFS-5343. When cat command is issued on snapshot files getting unexpected result.
    (Sathish via umamahesh)

    HDFS-5297. Fix dead links in HDFS site documents. (Akira Ajisaka via
    Arpit Agarwal)

    HDFS-5830. WebHdfsFileSystem.getFileBlockLocations throws
    IllegalArgumentException when accessing another cluster. (Yongjun Zhang via
    Colin Patrick McCabe)

    HDFS-5833. Fix SecondaryNameNode javadoc. (Bangtao Zhou via Arpit Agarwal)

    HDFS-5844. Fix broken link in WebHDFS.apt.vm. (Akira Ajisaka via
    Arpit Agarwal)

    HDFS-5034.  Remove debug prints from GetFileLinkInfo (Andrew Wang via Colin
    Patrick McCabe)

    HDFS-4816. transitionToActive blocks if the SBN is doing checkpoint image
    transfer. (Andrew Wang)

    HDFS-5164.  deleteSnapshot should check if OperationCategory.WRITE is
    possible before taking write lock.  (Colin Patrick McCabe)

    HDFS-5170. BlockPlacementPolicyDefault uses the wrong classname when
    alerting to enable debug logging. (Andrew Wang)

    HDFS-5031. BlockScanner scans the block multiple times. (Vinay via Arpit
    Agarwal)

    HDFS-5266. ElasticByteBufferPool#Key does not implement equals. (cnauroth)

    HDFS-5352. Server#initLog() doesn't close InputStream in httpfs. (Ted Yu via
    jing9)

    HDFS-4376. Fix race conditions in Balancer.  (Junping Du via szetszwo)

    HDFS-5375. hdfs.cmd does not expose several snapshot commands. (cnauroth)

    HDFS-5336. DataNode should not output 'StartupProgress' metrics.
    (Akira Ajisaka via cnauroth)

    HDFS-5400.  DFS_CLIENT_MMAP_CACHE_THREAD_RUNS_PER_TIMEOUT constant is set
    to the wrong value.  (Colin Patrick McCabe)

    HDFS-5075. httpfs-config.sh calls out incorrect env script name
    (Timothy St. Clair via stevel)

    HDFS-5438. Flaws in block report processing can cause data loss. (kihwal)

    HDFS-5502. Fix HTTPS support in HsftpFileSystem. (Haohui Mai via jing9)

    HDFS-5552. Fix wrong information of "Cluster summay" in dfshealth.html.
    (Haohui Mai via jing9)

    HDFS-5533. Symlink delete/create should be treated as DELETE/CREATE in snapshot diff 
    report. (Binglin Chang via jing9)

    HDFS-5580. Fix infinite loop in Balancer.waitForMoveCompletion.
    (Binglin Chang via junping_du)

    HDFS-5676. fix inconsistent synchronization of CachingStrategy (cmccabe)

    HDFS-5691. Fix typo in ShortCircuitLocalRead document.
    (Akira Ajisaka via suresh)

    HDFS-5690. DataNode fails to start in secure mode when dfs.http.policy equals to 
    HTTP_ONLY. (Haohui Mai via jing9)

    HDFS-5449. WebHdfs compatibility broken between 2.2 and 1.x / 23.x (kihwal)

    HDFS-5756. hadoopRzOptionsSetByteBufferPool does not accept NULL argument,
    contrary to docs. (cmccabe via wang)

    HDFS-5747. Fix NPEs in BlockManager. (Arpit Agarwal)

    HDFS-5710. FSDirectory#getFullPathName should check inodes against null.
    (Uma Maheswara Rao G via jing9)

    HDFS-5579. Under construction files make DataNode decommission take very long
    hours. (zhaoyunjiong via jing9)

    HDFS-5777. Update LayoutVersion for the new editlog op OP_ADD_BLOCK. (jing9)

    HDFS-5800. Fix a typo in DFSClient.renewLease().  (Kousuke Saruta
    via szetszwo)

    HDFS-5748. Too much information shown in the dfs health page.
    (Haohui Mai via brandonli)

    HDFS-5806. balancer should set SoTimeout to avoid indefinite hangs.
    (Nathan Roberts via Andrew Wang).

    HDFS-5728. Block recovery will fail if the metafile does not have crc 
    for all chunks of the block (Vinay via kihwal)

    HDFS-5845. SecondaryNameNode dies when checkpointing with cache pools.
    (wang)

    HDFS-5842. Cannot create hftp filesystem when using a proxy user ugi and a doAs 
    on a secure cluster. (jing9)

    HDFS-5399. Revisit SafeModeException and corresponding retry policies.
    (Jing Zhao via todd)

    HDFS-5876. SecureDataNodeStarter does not pick up configuration in 
    hdfs-site.xml. (Haohui Mai via jing9)

    HDFS-5873. dfs.http.policy should have higher precedence over dfs.https.enable.
    (Haohui Mai via jing9)

    HDFS-5837. dfs.namenode.replication.considerLoad should consider
    decommissioned nodes. (Tao Luo via shv)

    HDFS-5921. Cannot browse file system via NN web UI if any directory has
    the sticky bit set. (atm)

  BREAKDOWN OF HDFS-2832 SUBTASKS AND RELATED JIRAS

    HDFS-4985. Add storage type to the protocol and expose it in block report
    and block locations. (Arpit Agarwal)

    HDFS-5115. Make StorageID a UUID. (Arpit Agarwal)

    HDFS-5000. DataNode configuration should allow specifying storage type.
    (Arpit Agarwal)

    HDFS-4987. Namenode changes to track multiple storages per datanode.
    (szetszwo)

    HDFS-5154. Fix TestBlockManager and TestDatanodeDescriptor after HDFS-4987.
    (Junping Du via szetszwo)

    HDFS-5009. Include storage information in the LocatedBlock.  (szetszwo)

    HDFS-5134. Move blockContentsStale, heartbeatedSinceFailover and
    firstBlockReport from DatanodeDescriptor to DatanodeStorageInfo; and
    fix a synchronization problem in DatanodeStorageInfo.  (szetszwo)

    HDFS-5157. Add StorageType to FsVolume.  (Junping Du via szetszwo)

    HDFS-4990. Change BlockPlacementPolicy to choose storages instead of
    datanodes.  (szetszwo)

    HDFS-5232. Protocol changes to transmit StorageUuid. (Arpit Agarwal)

    HDFS-5233. Use Datanode UUID to identify Datanodes. (Arpit Agarwal)

    HDFS-5222. Move block schedule information from DatanodeDescriptor to
    DatanodeStorageInfo.  (szetszwo)

    HDFS-4988. Datanode must support all the volumes as individual storages.
    (Arpit Agarwal)

    HDFS-5377. Heartbeats from Datandode should include one storage report
    per storage directory. (Arpit Agarwal)

    HDFS-5398. NameNode changes to process storage reports per storage
    directory. (Arpit Agarwal)

    HDFS-5390. Send one incremental block report per storage directory.
    (Arpit Agarwal)

    HDFS-5401. Fix NPE in Directory Scanner. (Arpit Agarwal)

    HDFS-5417. Fix storage IDs in PBHelper and UpgradeUtilities.  (szetszwo)

    HDFS-5214. Fix NPEs in BlockManager and DirectoryScanner. (Arpit Agarwal)

    HDFS-5435. File append fails to initialize storageIDs. (Junping Du via
    Arpit Agarwal)

    HDFS-5437. Fix TestBlockReport and TestBPOfferService failures. (Arpit
    Agarwal)

    HDFS-5447. Fix TestJspHelper. (Arpit Agarwal)

    HDFS-5452. Fix TestReplicationPolicy and TestBlocksScheduledCounter.

    HDFS-5448. Datanode should generate its ID on first registration. (Arpit
    Agarwal)

    HDFS-5448. Fix break caused by previous checkin for HDFS-5448. (Arpit
    Agarwal)

    HDFS-5455. NN should update storageMap on first heartbeat. (Arpit Agarwal)

    HDFS-5457. Fix TestDatanodeRegistration, TestFsck and TestAddBlockRetry.
    (Contributed by szetszwo)

    HDFS-5466. Update storage IDs when the pipeline is updated. (Contributed
    by szetszwo)

    HDFS-5439. Fix TestPendingReplication. (Contributed by Junping Du, Arpit
    Agarwal)

    HDFS-5470. Add back trunk's reportDiff algorithm to the branch.
    (Contributed by szetszwo)

    HDFS-5472. Fix TestDatanodeManager, TestSafeMode and
    TestNNThroughputBenchmark (Contributed by szetszwo)

    HDFS-5475. NN incorrectly tracks more than one replica per DN. (Arpit
    Agarwal)

    HDFS-5481. Fix TestDataNodeVolumeFailure in branch HDFS-2832. (Contributed
    by Junping Du)

    HDFS-5480. Update Balancer for HDFS-2832. (Contributed by szetszwo)

    HDFS-5486. Fix TestNameNodeMetrics for HDFS-2832. (Arpit Agarwal)

    HDFS-5491. Update editsStored for HDFS-2832. (Arpit Agarwal)

    HDFS-5494. Fix findbugs warnings for HDFS-2832. (Arpit Agarwal)

    HDFS-5508. Fix compilation error after merge. (Contributed by szetszwo)

    HDFS-5501. Fix pendingReceivedRequests tracking in BPServiceActor. (Arpit
    Agarwal)

    HDFS-5510. Fix a findbug warning in DataStorage.java on HDFS-2832 branch.
    (Junping Du via Arpit Agarwal)
 
    HDFS-5515. Fix TestDFSStartupVersions for HDFS-2832. (Arpit Agarwal)

    HDFS-5527. Fix TestUnderReplicatedBlocks on branch HDFS-2832. (Arpit
    Agarwal)

    HDFS-5547. Fix build break after merge from trunk to HDFS-2832. (Arpit
    Agarwal)

    HDFS-5542. Fix TODO and clean up the code in HDFS-2832. (Contributed by
    szetszwo)

    HDFS-5559. Fix TestDatanodeConfig in HDFS-2832. (Contributed by szetszwo)

    HDFS-5484. StorageType and State in DatanodeStorageInfo in NameNode is
    not accurate. (Eric Sirianni via Arpit Agarwal)

    HDFS-5648. Get rid of FsDatasetImpl#perVolumeReplicaMap. (Arpit Agarwal)

    HDFS-5406. Send incremental block reports for all storages in a
    single call. (Arpit Agarwal)

    HDFS-5454. DataNode UUID should be assigned prior to FsDataset
    initialization. (Arpit Agarwal)

    HDFS-5667. Include DatanodeStorage in StorageReport. (Arpit Agarwal)

  BREAKDOWN OF HDFS-4949 SUBTASKS AND RELATED JIRAS

    HDFS-5049.  Add JNI mlock support.  (Andrew Wang via Colin Patrick McCabe)

    HDFS-5051.  Propagate cache status information from the DataNode to the
    NameNode  (Andrew Wang via Colin Patrick McCabe)

    HDFS-5052. Add cacheRequest/uncacheRequest support to NameNode.
    (Contributed by Colin Patrick McCabe.)

    HDFS-5050.  Add DataNode support for mlock and munlock  (contributed by
    Andrew Wang)

    HDFS-5141. Add cache status information to datanode heartbeat. (Contributed
    by Andrew Wang)

    HDFS-5121.  Add RPCs for creating and manipulating cache pools.
    (Contributed by Colin Patrick McCabe)

    HDFS-5163. Miscellaneous cache pool RPC fixes (Contributed by Colin Patrick
    McCabe)

    HDFS-5169. hdfs.c: translateZCRException: null pointer deref when
    translating some exceptions (Contributed by Colin Patrick McCabe)

    HDFS-5120. Add command-line support for manipulating cache pools. (cmccabe)

    HDFS-5158. Add command-line support for manipulating cache directives.
    (cmccabe)

    HDFS-5198. NameNodeRpcServer must not send back DNA_FINALIZE in reply to a
    cache report. (cmccabe)

    HDFS-5195. Prevent passing null pointer to mlock and munlock. Contributed
    by Chris Nauroth.

    HDFS-5053. NameNode should invoke DataNode APIs to coordinate caching.
    (Andrew Wang)

    HDFS-5201. NativeIO: consolidate getrlimit into NativeIO#getMemlockLimit.
    (Contributed by Colin Patrick McCabe)

    HDFS-5197. Document dfs.cachereport.intervalMsec in hdfs-default.xml.
    Contributed by Chris Nauroth.

    HDFS-5210. Fix some failing unit tests on HDFS-4949 branch. (Contributed by
    Andrew Wang)

    HDFS-5213. Separate PathBasedCacheEntry and PathBasedCacheDirectiveWithId.
    Contributed by Colin Patrick McCabe.

    HDFS-5236. Change PathBasedCacheDirective APIs to be a single value rather
    than batch. (Contributed by Andrew Wang)

    HDFS-5119. Persist CacheManager state in the edit log. (Contributed by
    Andrew Wang)

    HDFS-5190. Move cache pool related CLI commands to CacheAdmin. (Contributed
    by Andrew Wang)

    HDFS-5309. Fix failing caching unit tests. (Andrew Wang)

    HDFS-5314.  Do not expose CachePool type in AddCachePoolOp (Colin Patrick
    McCabe)

    HDFS-5304. Expose if a block replica is cached in getFileBlockLocations.
    (Contributed by Andrew Wang)

    HDFS-5224. Refactor PathBasedCache* methods to use a Path rather than a
    String. Contributed by Chris Nauroth.

    HDFS-5348. Fix error message when dfs.datanode.max.locked.memory is
    improperly configured. (Contributed by Colin Patrick McCabe)

    HDFS-5349. DNA_CACHE and DNA_UNCACHE should be by blockId only (cmccabe)

    HDFS-5358. Add replication field to PathBasedCacheDirective. (Contributed
    by Colin Patrick McCabe)

    HDFS-5359. Allow LightWeightGSet#Iterator to remove elements. (Contributed
    by Colin Patrick McCabe)

    HDFS-5373. hdfs cacheadmin -addDirective short usage does not mention
    -replication parameter. Contributed by Chris Nauroth.

    HDFS-5096. Automatically cache new data added to a cached path (contributed
    by Colin Patrick McCabe)

    HDFS-5383. fix broken caching unit tests (Andrew Wang)

    HDFS-5388. Loading fsimage fails to find cache pools during namenode
    startup (Chris Nauroth via Colin Patrick McCabe)

    HDFS-5203. Concurrent clients that add a cache directive on the same path
    may prematurely uncache each other.  (Chris Nauroth via Colin Patrick McCabe)

    HDFS-5378. In CacheReport, don't send genstamp and length on the wire
    (Contributed by Colin Patrick McCabe)

    HDFS-5385. Caching RPCs are AtMostOnce, but do not persist client ID and
    call ID to edit log.  (Chris Nauroth via Colin Patrick McCabe)

    HDFS-5404 Resolve regressions in Windows compatibility on HDFS-4949 branch.
    Contributed by Chris Nauroth.

    HDFS-5405. Fix possible RetryCache hang for caching RPC handlers in
    FSNamesystem. (Contributed by Andrew Wang)

    HDFS-5419. Fixup test-patch.sh warnings on HDFS-4949 branch. (wang)

    HDFS-5386. Add feature documentation for datanode caching. Contributed by
    Colin Patrick McCabe.

    HDFS-5468. CacheAdmin help command does not recognize commands  (Stephen
    Chu via Colin Patrick McCabe)

    HDFS-5326. add modifyDirective to cacheAdmin (cmccabe)

    HDFS-5394: Fix race conditions in DN caching and uncaching (cmccabe)

    HDFS-5320. Add datanode caching metrics. Contributed by Andrew Wang.

    HDFS-5482. DistributedFileSystem#listPathBasedCacheDirectives must support
    relative paths. Contributed by Colin Patrick McCabe.

    HDFS-5471. CacheAdmin -listPools fails when user lacks permissions to view
    all pools (Andrew Wang via Colin Patrick McCabe)

    HDFS-5450. better API for getting the cached blocks locations. Contributed
    by Andrew Wang.

    HDFS-5485. add command-line support for modifyDirective (cmccabe)

    HDFS-5366. recaching improvements (cmccabe)

    HDFS-5520. loading cache path directives from edit log doesnt update
    nextEntryId (cmccabe)

    HDFS-5512. CacheAdmin -listPools fails with NPE when user lacks permissions
    to view all pools (awang via cmccabe)

    HDFS-5513. CacheAdmin commands fail when using . as the path. Contributed
    by Andrew Wang.

    HDFS-5511. improve CacheManipulator interface to allow better unit testing
    (cmccabe)

    HDFS-5451. Add byte and file statistics to PathBasedCacheEntry. Contributed
    by Colin Patrick McCabe.

    HDFS-5473. Consistent naming of user-visible caching classes and methods
    (cmccabe)

    HDFS-5543. Fix narrow race condition in TestPathBasedCacheRequests
    (cmccabe)

    HDFS-5565. CacheAdmin help should match against non-dashed commands (wang
    via cmccabe)

    HDFS-5556. Add some more NameNode cache statistics, cache pool stats
    (cmccabe)

    HDFS-5562. TestCacheDirectives and TestFsDatasetCache should stub out
    native mlock. Contributed by Colin Patrick McCabe and Akira Ajisaka.

    HDFS-5430. Support TTL on CacheDirectives. Contributed by Andrew Wang.

    HDFS-5555. CacheAdmin commands fail when first listed NameNode is in
    Standby (jxiang via cmccabe)

    HDFS-5626. dfsadmin report shows incorrect values (cmccabe)

    HDFS-5630. Hook up cache directive and pool usage statistics. (wang)

    HDFS-5665. Remove the unnecessary writeLock while initializing CacheManager
    in FsNameSystem Ctor. (Uma Maheswara Rao G via Andrew Wang)

    HDFS-5431. Support cachepool-based limit management in path-based caching.
    (awang via cmccabe)

    HDFS-5679. TestCacheDirectives should handle the case where native code is
    not available. (wang)

    HDFS-5636. Enforce a max TTL per cache pool (awang via cmccabe)

    HDFS-5701. Fix the CacheAdmin -addPool -maxTtl option name. Contributed by
    Stephen Chu.

    HDFS-5708. The CacheManager throws a NPE in the DataNode logs when
    processing cache reports that refer to a block not known to the BlockManager.
    Contributed by Colin Patrick McCabe.

    HDFS-5659. dfsadmin -report doesn't output cache information properly.
    Contributed by Andrew Wang.

    HDFS-5651. Remove dfs.namenode.caching.enabled and improve CRM locking.
    Contributed by Colin Patrick McCabe.

    HDFS-5589. Namenode loops caching and uncaching when data should be
    uncached. (awang via cmccabe)

    HDFS-5724. modifyCacheDirective logging audit log command wrongly as
    addCacheDirective (Uma Maheswara Rao G via Colin Patrick McCabe)

Release 2.2.0 - 2013-10-13

  INCOMPATIBLE CHANGES

  NEW FEATURES

    HDFS-4817.  Make HDFS advisory caching configurable on a per-file basis.
    (Colin Patrick McCabe)

    HDFS-5230. Introduce RpcInfo to decouple XDR classes from the RPC API.
    (Haohui Mai via brandonli)

  IMPROVEMENTS

    HDFS-5246. Make Hadoop nfs server port and mount daemon port
    configurable. (Jinghui Wang via brandonli)

    HDFS-5256. Use guava LoadingCache to implement DFSClientCache. (Haohui Mai
    via brandonli)

    HDFS-5308. Replace HttpConfig#getSchemePrefix with implicit schemes in HDFS 
    JSP. (Haohui Mai via jing9)

  OPTIMIZATIONS

  BUG FIXES

    HDFS-5139. Remove redundant -R option from setrep.

    HDFS-5251. Race between the initialization of NameNode and the http
    server. (Haohui Mai via suresh)

    HDFS-5258. Skip tests in TestHDFSCLI that are not applicable on Windows.
    (Chuan Liu via cnauroth)

    HDFS-5186. TestFileJournalManager fails on Windows due to file handle leaks.
    (Chuan Liu via cnauroth)

    HDFS-5268. NFS write commit verifier is not set in a few places (brandonli)

    HDFS-5265. Namenode fails to start when dfs.https.port is unspecified.
    (Haohui Mai via jing9)

    HDFS-5255. Distcp job fails with hsftp when https is enabled in insecure
    cluster. (Arpit Agarwal)

    HDFS-5279. Guard against NullPointerException in NameNode JSP pages before
    initialization of FSNamesystem. (cnauroth)

    HDFS-5289. Race condition in TestRetryCacheWithHA#testCreateSymlink causes
    spurious test failure. (atm)

    HDFS-5300. FSNameSystem#deleteSnapshot() should not check owner in case of 
    permissions disabled. (Vinay via jing9)

    HDFS-5306. Datanode https port is not available at the namenode. (Suresh
    Srinivas via brandonli)

    HDFS-5299. DFS client hangs in updatePipeline RPC when failover happened.
    (Vinay via jing9)

    HDFS-5259. Support client which combines appended data with old data
    before sends it to NFS server. (brandonli)

Release 2.1.1-beta - 2013-09-23

  INCOMPATIBLE CHANGES

  NEW FEATURES

    HDFS-4962 Use enum for nfs constants (Nicholas SZE via jing9)

    HDFS-5071 Change hdfs-nfs parent project to hadoop-project (brandonli)

    HDFS-4763 Add script changes/utility for starting NFS gateway (brandonli)

    HDFS-5076 Add MXBean methods to query NN's transaction information and 
    JournalNode's journal status. (jing9)

    HDFS-5104 Support dotdot name in NFS LOOKUP operation (brandonli)

    HDFS-5107 Fix array copy error in Readdir and Readdirplus responses
    (brandonli)

    HDFS-5110 Change FSDataOutputStream to HdfsDataOutputStream for opened
    streams to fix type cast error. (brandonli)

    HDFS-5069 Include hadoop-nfs and hadoop-hdfs-nfs into hadoop dist for
    NFS deployment (brandonli)

    HDFS-4947 Add NFS server export table to control export by hostname or
    IP range (Jing Zhao via brandonli)

    HDFS-5078 Support file append in NFSv3 gateway to enable data streaming
    to HDFS (brandonli)

    HDFS-5136 MNT EXPORT should give the full group list which can mount the
    exports (brandonli)

    HDFS-5118. Provide testing support for DFSClient to drop RPC responses.
    (jing9)

    HDFS-5085. Refactor o.a.h.nfs to support different types of 
    authentications. (jing9)

    HDFS-5067 Support symlink operations in NFS gateway. (brandonli)

    HDFS-5199 Add more debug trace for NFS READ and WRITE. (brandonli)

    HDFS-5234 Move RpcFrameDecoder out of the public API.
    (Haohui Mai via brandonli)

  IMPROVEMENTS

    HDFS-4513. Clarify in the WebHDFS REST API that all JSON respsonses may
    contain additional properties.  (szetszwo)

    HDFS-5061. Make FSNameSystem#auditLoggers an unmodifiable list. 
    (Arpit Agarwal via suresh)

    HDFS-4905. Add appendToFile command to "hdfs dfs". (Arpit Agarwal via
    cnauroth)

    HDFS-4926. Namenode webserver's page has a tooltip that is inconsistent 
    with the datanode HTML link. (Vivek Ganesan via jing9)

    HDFS-5047. Supress logging of full stack trace of quota and lease
    exceptions. (Robert Parker via kihwal)

    HDFS-5111. Remove duplicated error message for snapshot commands when 
    processing invalid arguments. (jing9)

    HDFS-5045. Add more unit tests for retry cache to cover all AtMostOnce 
    methods. (jing9)

    HDFS-3245. Add metrics and web UI for cluster version summary. (Ravi
    Prakash via kihwal)

    HDFS-5128. Allow multiple net interfaces to be used with HA namenode RPC
    server. (kihwal)

    HDFS-5150. Allow per NN SPN for internal SPNEGO. (kihwal)

    HDFS-4680. Audit logging of delegation tokens for MR tracing. (Andrew Wang)

    HDFS-5212. Refactor RpcMessage and NFS3Response to support different 
    types of authentication information. (jing9)

    HDFS-4971. Move IO operations out of locking in OpenFileCtx. (brandonli and
    jing9)

  OPTIMIZATIONS

  BUG FIXES

    HDFS-5028. LeaseRenewer throws ConcurrentModificationException when timeout.
    (zhaoyunjiong via szetszwo)

    HDFS-5043. For HdfsFileStatus, set default value of childrenNum to -1
    instead of 0 to avoid confusing applications. (brandonli)

    HDFS-4993. Fsck can fail if a file is renamed or deleted. (Robert Parker
    via kihwal)

    HDFS-5091. Support for spnego keytab separate from the JournalNode keytab 
    for secure HA. (jing9)

    HDFS-5055. nn fails to download checkpointed image from snn in some
    setups. (Vinay and suresh via suresh)

    HDFS-4898. BlockPlacementPolicyWithNodeGroup.chooseRemoteRack() fails to
    properly fallback to local rack. (szetszwo)

    HDFS-4632. globStatus using backslash for escaping does not work on Windows.
    (Chuan Liu via cnauroth)

    HDFS-5093. TestGlobPaths should re-use the MiniDFSCluster to avoid failure
    on Windows. (Chuan Liu via cnauroth)

    HDFS-5080. BootstrapStandby not working with QJM when the existing NN is 
    active. (jing9)

    HDFS-5099. Namenode#copyEditLogSegmentsToSharedDir should close
    EditLogInputStreams upon finishing. (Chuan Liu via cnauroth)

    HDFS-2994. If lease soft limit is recovered successfully
    the append can fail. (Tao Luo via shv)

    HDFS-5100. TestNamenodeRetryCache fails on Windows due to incorrect cleanup.
    (Chuan Liu via cnauroth)

    HDFS-5103. TestDirectoryScanner fails on Windows. (Chuan Liu via cnauroth)

    HDFS-5102. Snapshot names should not be allowed to contain slash characters.
    (jing9)

    HDFS-5105. TestFsck fails on Windows. (Chuan Liu via arp)

    HDFS-5106. TestDatanodeBlockScanner fails on Windows due to incorrect path
    format. (Chuan Liu via cnauroth)

    HDFS-4594. WebHDFS open sets Content-Length header to what is specified by
    length parameter rather than how much data is actually returned. (cnauroth)

    HDFS-5124. DelegationTokenSecretManager#retrievePassword can cause deadlock 
    in NameNode. (Daryn Sharp via jing9)

    HDFS-5132. Deadlock in NameNode between SafeModeMonitor#run and 
    DatanodeManager#handleHeartbeat. (kihwal)

    HDFS-5077. NPE in FSNamesystem.commitBlockSynchronization().
    (Plamen Jeliazkov via shv)

    HDFS-5140. Too many safemode monitor threads being created in the standby 
    namenode causing it to fail with out of memory error. (jing9)

    HDFS-5159. Secondary NameNode fails to checkpoint if error occurs
    downloading edits on first checkpoint. (atm)

    HDFS-5192. NameNode may fail to start when 
    dfs.client.test.drop.namenode.response.number is set. (jing9)

    HDFS-5219. Add configuration keys for retry policy in WebHDFSFileSystem.
    (Haohui Mai via jing9)

    HDFS-5231. Fix broken links in the document of HDFS Federation. (Haohui Mai
    via jing9)

    HDFS-5249. Fix dumper thread which may die silently. (brandonli)

Release 2.1.0-beta - 2013-08-22

  INCOMPATIBLE CHANGES

    HDFS-4053. Increase the default block size. (eli)

    HDFS-4305. Add a configurable limit on number of blocks per file, and min
    block size. (Andrew Wang via atm)

    HDFS-4434. Provide a mapping from INodeId to INode. (suresh)

    HDFS-2802. Add HDFS Snapshot feature.  (See breakdown of tasks below for
    subtasks and contributors)

    HDFS-4866. Protocol buffer support cannot compile under C. (Arpit Agarwal via
    cnauroth)

  NEW FEATURES

    HDFS-1804. Add a new block-volume device choosing policy that looks at
    free space. (atm)

    HDFS-4296. Reserve layout version for release 1.2.0. (suresh)

    HDFS-4334. Add a unique id to INode.  (Brandon Li via szetszwo)

    HDFS-4339. Persist inode id in fsimage and editlog. (Brandon Li via
    suresh)

    HDFS-4340. Update addBlock() to inculde inode id as additional argument.
    (Brandon Li via suresh)

    HDFS-4502. JsonUtil.toFileStatus(..) should check if the fileId property
    exists.  (Brandon Li via suresh)

    HDFS-2576. Enhances the DistributedFileSystem's create API so that clients
    can specify favored datanodes for a file's blocks. (ddas)

    HDFS-347. DFS read performance suboptimal when client co-located on nodes
    with data. (Colin Patrick McCabe via todd and atm)

    HADOOP-8562. Enhancements to support Hadoop on Windows Server and Windows
    Azure environments. (See breakdown of tasks below for subtasks and
    contributors)

    HDFS-3601. Add BlockPlacementPolicyWithNodeGroup to support block placement
    with 4-layer network topology.  (Junping Du via szetszwo)

    HDFS-3495. Update Balancer to support new NetworkTopology with NodeGroup.
    (Junping Du via szetszwo)

    HDFS-4659 Support setting execution bit for regular files (Brandon Li via sanjay)

    HDFS-4762 Provide HDFS based NFSv3 and Mountd implementation (brandonli)

    HDFS-4372. Track NameNode startup progress. (cnauroth)

    HDFS-4373. Add HTTP API for querying NameNode startup progress. (cnauroth)

    HDFS-4374. Display NameNode startup progress in UI. (cnauroth)

    HDFS-4974. Add Idempotent and AtMostOnce annotations to namenode
    protocol methods. (suresh)

    HDFS-4979. Implement retry cache on Namenode. (suresh)

    HDFS-5025. Record ClientId and CallId in EditLog to enable rebuilding 
    retry cache in case of HA failover. (Jing Zhao via suresh)
    
  IMPROVEMENTS

    HDFS-4461. DirectoryScanner: volume path prefix takes up memory for every
    block that is scanned (Colin Patrick McCabe)

    HDFS-4222. NN is unresponsive and loses heartbeats from DNs when 
    configured to use LDAP and LDAP has issues. (Xiaobo Peng, suresh)

    HDFS-4304. Make FSEditLogOp.MAX_OP_SIZE configurable. (Colin Patrick
    McCabe via atm)

    HDFS-4518. Finer grained metrics for HDFS capacity.
    (Arpit Agarwal via suresh)

    HDFS-4519. Support overriding jsvc binary and log file locations
    when launching secure datanode. (Chris Nauroth via suresh)

    HDFS-4569. Small image transfer related cleanups.
    (Andrew Wang via suresh)

    HDFS-4521. Invalid network toploogies should not be cached. (Colin Patrick
    McCabe via atm)

    HDFS-4246. The exclude node list should be more forgiving, for each output
    stream. (harsh via atm)

    HDFS-4635. Move BlockManager#computeCapacity to LightWeightGSet. (suresh)

    HDFS-4621. Additional logging to help diagnose slow QJM syncs. (todd)

    HDFS-4618. Default transaction interval for checkpoints is too low. (todd)

    HDFS-4525. Provide an API for knowing that whether file is closed or not. 
    (SreeHari via umamahesh)

    HDFS-3940. Add Gset#clear method and clear the block map when namenode is
    shutdown. (suresh)

    HDFS-4679. Namenode operation checks should be done in a consistent
    manner. (suresh)

    HDFS-4693. Some test cases in TestCheckpoint do not clean up after 
    themselves. (Arpit Agarwal, suresh via suresh)

    HDFS-3817. Avoid printing SafeModeException stack trace.
    (Brandon Li via suresh)

    HDFS-4124. Refactor INodeDirectory#getExistingPathINodes() to enable 
    returning more than INode array. (Jing Zhao via suresh)

    HDFS-4151. Change the methods in FSDirectory to pass INodesInPath instead
    of INode[] as a parameter. (szetszwo)

    HDFS-4129. Add utility methods to dump NameNode in memory tree for 
    testing. (szetszwo via suresh)

    HDFS-4152. Add a new class BlocksMapUpdateInfo for the parameter in
    INode.collectSubtreeBlocksAndClear(..). (Jing Zhao via szetszwo)

    HDFS-4206. Change the fields in INode and its subclasses to private.
    (szetszwo)

    HDFS-4215. Remove locking from addToParent(..) since it is used in image
    loading, and add INode.isFile().  (szetszwo)

    HDFS-4243. When replacing an INodeDirectory, the parent pointers of the
    children of the child have to be updated to the new child.  (Jing Zhao
    via szetszwo)

    HDFS-4209. Clean up the addNode/addChild/addChildNoQuotaCheck methods in
    FSDirectory and INodeDirectory. (szetszwo)

    HDFS-4346. Add SequentialNumber as a base class for INodeId and
    GenerationStamp.  (szetszwo)

    HDFS-4721. Speed up lease recovery by avoiding stale datanodes and choosing
    the datanode with the most recent heartbeat as the primary.  (Varun Sharma
    via szetszwo)

    HDFS-4804. WARN when users set the block balanced preference percent below
    0.5 or above 1.0. (Stephen Chu via atm)

    HDFS-4698. Provide client-side metrics for remote reads, local reads, and
    short-circuit reads. (Colin Patrick McCabe via atm)

    HDFS-3498. Support replica removal in BlockPlacementPolicy and make
    BlockPlacementPolicyDefault extensible for reusing code in subclasses.
    (Junping Du via szetszwo)

    HDFS-4234. Use generic code for choosing datanode in Balancer.  (szetszwo)

    HDFS-4880. Print the image and edits file loaded by the namenode in the
    logs. (Arpit Agarwal via suresh)

    HDFS-4914. Use DFSClient.Conf instead of Configuration.  (szetszwo)

    HDFS-4883. complete() should verify fileId. (Tao Luo via shv)

    HDFS-4772. Add number of children in HdfsFileStatus. (brandonli)

    HDFS-4932. Avoid a wide line on the name node webUI if we have more Journal
    nodes. (Fengdong Yu via cnauroth)

    HDFS-4908. Reduce snapshot inode memory usage.  (szetszwo)

    HDFS-4645.  Move from randomly generated block ID to sequentially generated
    block ID.  (Arpit Agarwal via szetszwo)

    HDFS-4912. Cleanup FSNamesystem#startFileInternal. (suresh)

    HDFS-4903. Print trash configuration and trash emptier state in
    namenode log. (Arpit Agarwal via suresh)

    HDFS-4992. Make balancer's mover thread count and dispatcher thread count
    configurable.  (Max Lapan via szetszwo)

    HDFS-4996. ClientProtocol#metaSave can be made idempotent by overwriting the
    output file instead of appending to it. (cnauroth)

    HADOOP-9418.  Add symlink support to DistributedFileSystem (Andrew Wang via
    Colin Patrick McCabe)

    HDFS-5007. Replace hard-coded property keys with DFSConfigKeys fields. 
    (Kousuke Saruta via jing9)

    HDFS-5008. Make ClientProtocol#abandonBlock() idempotent. (jing9)

    HADOOP-9760. Move GSet and related classes to common from HDFS.
    (suresh)

    HDFS-5020. Make DatanodeProtocol#blockReceivedAndDeleted idempotent. 
    (jing9)

    HDFS-5024. Make DatanodeProtocol#commitBlockSynchronization idempotent. 
    (Arpit Agarwal via jing9)

    HDFS-3880. Use Builder to build RPC server in HDFS.
    (Brandon Li via suresh)

  OPTIMIZATIONS

    HDFS-4465. Optimize datanode ReplicasMap and ReplicaInfo. (atm)

    HDFS-5027. On startup, DN should scan volumes in parallel. (atm)

  BUG FIXES

    HDFS-4626. ClientProtocol#getLinkTarget should throw an exception for
    non-symlink and non-existent paths.  (Andrew Wang via cmccabe)
    
    HDFS-4470. Several HDFS tests attempt file operations on invalid HDFS
    paths when running on Windows. (Chris Nauroth via suresh)

    HDFS-4471. Namenode WebUI file browsing does not work with wildcard
    addresses configured. (Andrew Wang via atm)

    HDFS-4342. Directories configured in dfs.namenode.edits.dir.required
    but not in dfs.namenode.edits.dir are silently ignored.  (Arpit Agarwal
    via szetszwo)

    HDFS-4482. ReplicationMonitor thread can exit with NPE due to the race 
    between delete and replication of same file. (umamahesh)

    HDFS-4269. Datanode rejects all datanode registrations from localhost
    in single-node developer setup on Windows. (Chris Nauroth via suresh)

    HDFS-4235. When outputting XML, OfflineEditsViewer can't handle some edits
    containing non-ASCII strings. (Colin Patrick McCabe via atm)

    HDFS-4541. Set hadoop.log.dir and hadoop.id.str when starting secure
    datanode to write the logs to right dir by default. (Arpit Gupta via
    suresh)

    HDFS-4540. Namenode http server should use the web authentication 
    keytab for spnego principal. (Arpit Gupta via suresh)

    HDFS-4544. Error in deleting blocks should not do check disk, for
    all types of errors. (Arpit Agarwal via suresh)

    HDFS-4565. Use DFSUtil.getSpnegoKeytabKey() to get the spnego keytab key
    in secondary namenode and namenode http server. (Arpit Gupta via suresh)

    HDFS-4571. WebHDFS should not set the service hostname on the server side. 
    (tucu)

    HDFS-4013. TestHftpURLTimeouts throws NPE. (Chao Shi via suresh)

    HDFS-4592. Default values for access time precision are out of sync between
    hdfs-default.xml and the code. (atm)

    HDFS-4522. LightWeightGSet expects incrementing a volatile to be atomic.
    (Colin Patrick McCabe via atm)

    HDFS-4484. libwebhdfs compilation broken with gcc 4.6.2. (Colin Patrick
    McCabe via atm)

    HDFS-4595. When short circuit read is fails, DFSClient does not fallback
    to regular reads. (suresh)

    HDFS-4583. TestNodeCount fails. (Ivan Mitic via suresh)

    HDFS-4591. HA clients can fail to fail over while Standby NN is performing
    long checkpoint. (atm)

    HDFS-3277. fail over to loading a different FSImage if the first one we
    try to load is corrupt. (Colin Patrick McCabe and Andrew Wang via atm)

    HDFS-4596. Shutting down namenode during checkpointing can lead to md5sum
    error. (Andrew Wang via atm)

    HDFS-4614. FSNamesystem#getContentSummary should use getPermissionChecker
    helper method. (atm)

    HDFS-4620. Documentation for dfs.namenode.rpc-address specifies wrong
    format. (Sandy Ryza via atm)

    HDFS-4609. TestAuditLogs should release log handles between tests. 
    (Ivan Mitic via szetszwo)

    HDFS-4598. Fix the default value of ConcatSourcesParam and the WebHDFS doc.
    (szetszwo)

    HDFS-4655. DNA_FINALIZE is logged as being an unknown command by the DN
    when received from the standby NN. (atm)

    HDFS-4656. DN heartbeat loop can be briefly tight. (atm)

    HDFS-4658. Standby NN will log that it has received a block report "after
    becoming active" (atm)

    HDFS-4646. createNNProxyWithClientProtocol ignores configured timeout
    value (Jagane Sundar via cos)

    HDFS-3981. Fix handling of FSN lock in getBlockLocations. (Xiaobo Peng
    and todd via todd)

    HDFS-4676. TestHDFSFileSystemContract should set MiniDFSCluster variable
    to null to free up memory. (suresh)

    HDFS-4669. TestBlockPoolManager fails using IBM java. (Tian Hong Wang via
    suresh)

    HDFS-4643. Fix flakiness in TestQuorumJournalManager. (todd)

    HDFS-4639. startFileInternal() should not increment generation stamp.
    (Plamen Jeliazkov via shv)

    HDFS-4695. TestEditLog leaks open file handles between tests.
    (Ivan Mitic via suresh)

    HDFS-4737. JVM path embedded in fuse binaries. (Sean Mackrory via atm)

    HDFS-4739. NN can miscalculate the number of extra edit log segments to
    retain. (atm)

    HDFS-4745. TestDataTransferKeepalive#testSlowReader has race condition that
    causes sporadic failure. (Chris Nauroth via suresh)

    HDFS-4768. File handle leak in datanode when a block pool is removed.
    (Chris Nauroth via suresh)

    HDFS-4748. MiniJournalCluster#restartJournalNode leaks resources, which 
    causes sporadic test failures. (Chris Nauroth via suresh)

    HDFS-4733. Make HttpFS username pattern configurable. (tucu via atm)

    HDFS-4778. Fixes some issues that the first patch on HDFS-2576 missed.
    (ddas)

    HDFS-4785. Concat operation does not remove concatenated files from
    InodeMap. (suresh)

    HDFS-4784. NPE in FSDirectory.resolvePath(). (Brandon Li via suresh)

    HDFS-4810. several HDFS HA tests have timeouts that are too short. (Chris
    Nauroth via atm)

    HDFS-4799. Corrupt replica can be prematurely removed from 
    corruptReplicas map. (todd via kihwal)

    HDFS-4751. TestLeaseRenewer#testThreadName flakes. (Andrew Wang via atm)

    HDFS-4533. start-dfs.sh ignores additional parameters besides -upgrade.
    (Fengdong Yu via suresh)

    HDFS-4765. Permission check of symlink deletion incorrectly throws
    UnresolvedLinkException. (Andrew Wang via atm)

    HDFS-4300. TransferFsImage.downloadEditsToStorage should use a tmp file for
    destination. (Andrew Wang via atm)

    HDFS-4813. Add volatile to BlocksMap.blocks so that the replication thread
    can see the updated value.  (Jing Zhao via szetszwo)

    HDFS-3180. Add socket timeouts to WebHdfsFileSystem.  (Chris Nauroth via
    szetszwo)

    HDFS-4787. Create a new HdfsConfiguration before each TestDFSClientRetries
    testcases. (Tian Hong Wang via atm)

    HDFS-4830. Typo in config settings for AvailableSpaceVolumeChoosingPolicy
    in hdfs-default.xml. (atm)

    HDFS-4824. FileInputStreamCache.close leaves dangling reference to
    FileInputStreamCache.cacheCleaner. (Colin Patrick McCabe via todd)

    HDFS-4298. StorageRetentionManager spews warnings when used with QJM. (atm)

    HDFS-4725. Fix HDFS file handle leaks in FSEditLog, NameNode,
    OfflineEditsBinaryLoader and some tests.  (Chris Nauroth via szetszwo)

    HDFS-4825. webhdfs / httpfs tests broken because of min block size change.
    (Andrew Wang via suresh)

    HDFS-4780. Use the correct relogin method for services. (Robert Parker via
    kihwal)

    HDFS-4827. Slight update to the implementation of API for handling favored
    nodes in DFSClient (ddas)

    HDFS-4865. Remove sub resource warning from httpfs log at startup time. 
    (ywskycn via tucu)

    HDFS-4240. For nodegroup-aware block placement, when a node is excluded,
    the nodes in the same nodegroup should also be excluded.  (Junping Du
    via szetszwo)

    HDFS-4261. Fix bugs in Balaner causing infinite loop and
    TestBalancerWithNodeGroup timeing out.  (Junping Du via szetszwo)

    HDFS-4382. Fix typo MAX_NOT_CHANGED_INTERATIONS. (Ted Yu via suresh)

    HDFS-4840. ReplicationMonitor gets NPE during shutdown. (kihwal)

    HDFS-4815. TestRBWBlockInvalidation: Double call countReplicas() to fetch
    corruptReplicas and liveReplicas is not needed. (Tian Hong Wang via atm)

    HADOOP-8957 HDFS tests for AbstractFileSystem#IsValidName should be overridden for
    embedded file systems like ViewFs (Chris Nauroth via Sanjay Radia)

    HDFS-4586. TestDataDirs.testGetDataDirsFromURIs fails with all directories
    in dfs.datanode.data.dir are invalid. (Ivan Mitic via atm)

    HDFS-4845. FSNamesystem.deleteInternal should acquire write-lock before
    changing the inode map.  (Arpit Agarwal via szetszwo)

    HDFS-4906. HDFS Output streams should not accept writes after being
    closed. (atm)

    HDFS-4917. Start-dfs.sh cannot pass the parameters correctly.
    (Fengdong Yu via suresh)

    HDFS-4205. fsck fails with symlinks. (jlowe)

    HDFS-4927. CreateEditsLog creates inodes with an invalid inode ID, which then
    cannot be loaded by a namenode. (cnauroth)

    HDFS-4944. WebHDFS cannot create a file path containing characters that must
    be URI-encoded, such as space. (cnauroth)

    HDFS-4888. Refactor and fix FSNamesystem.getTurnOffTip. (Ravi Prakash via
    kihwal)

    HDFS-4943. WebHdfsFileSystem does not work when original file path has
    encoded chars.  (Jerry He via szetszwo)

    HDFS-4948. mvn site for hadoop-hdfs-nfs fails. (brandonli)

    HDFS-4887. TestNNThroughputBenchmark exits abruptly. (kihwal)

    HDFS-4980. Incorrect logging.properties file for hadoop-httpfs.
    (Mark Grover via suresh)

    HDFS-5003. TestNNThroughputBenchmark failed caused by existing directories.
    (Xi Fang via cnauroth)

    HDFS-5018. Misspelled DFSConfigKeys#DFS_NAMENODE_STALE_DATANODE_INTERVAL_DEFAULT
    in javadoc of DatanodeInfo#isStale(). (Ted Yu via jing9)

    HDFS-4602. TestBookKeeperHACheckpoints fails. (umamahesh)

    HDFS-5016. Deadlock in pipeline recovery causes Datanode to be marked dead.
    (suresh)

    HDFS-5228. The RemoteIterator returned by DistributedFileSystem.listFiles
    may throw NullPointerException.  (szetszwo and cnauroth via szetszwo)

  BREAKDOWN OF HDFS-347 SUBTASKS AND RELATED JIRAS

    HDFS-4353. Encapsulate connections to peers in Peer and PeerServer classes.
    (Colin Patrick McCabe via todd)
    
    HDFS-4354. Create DomainSocket and DomainPeer and associated unit tests.
    (Colin Patrick McCabe via todd)
    
    HDFS-4356. BlockReaderLocal should use passed file descriptors rather than paths.
    (Colin Patrick McCabe via todd)
    
    HDFS-4388. DomainSocket should throw AsynchronousCloseException when appropriate.
    (Colin Patrick McCabe via todd)
    
    HDFS-4390. Bypass UNIX domain socket unit tests when they cannot be run.
    (Colin Patrick McCabe via todd)
    
    HDFS-4400. DFSInputStream#getBlockReader: last retries should ignore the cache
    (Colin Patrick McCabe via todd)
    
    HDFS-4401. Fix bug in DomainSocket path validation
    (Colin Patrick McCabe via todd)
    
    HDFS-4402. Some small DomainSocket fixes: avoid findbugs warning, change
    log level, etc. (Colin Patrick McCabe via todd)
    
    HDFS-4418. increase default FileInputStreamCache size (todd)
    
    HDFS-4416. Rename dfs.datanode.domain.socket.path to dfs.domain.socket.path
    (Colin Patrick McCabe via todd)
    
    HDFS-4417. Fix case where local reads get disabled incorrectly
    (Colin Patrick McCabe and todd via todd)
    
    HDFS-4433. Make TestPeerCache not flaky (Colin Patrick McCabe via todd)
    
    HDFS-4438. TestDomainSocket fails when system umask is set to 0002. (Colin
    Patrick McCabe via atm)
    
    HDFS-4440. Avoid annoying log message when dfs.domain.socket.path is not
    set. (Colin Patrick McCabe via atm)
    
    HDFS-4473. Don't create domain socket unless we need it. (Colin Patrick McCabe via atm)
    
    HDFS-4485. DN should chmod socket path a+w. (Colin Patrick McCabe via atm)
    
    HDFS-4453. Make a simple doc to describe the usage and design of the
    shortcircuit read feature. (Colin Patrick McCabe via atm)
    
    HDFS-4496. DFSClient: don't create a domain socket unless we need it (Colin
    Patrick McCabe via todd)
    
    HDFS-347: style cleanups (Colin Patrick McCabe via atm)
    
    HDFS-4538. Allow use of legacy blockreader (Colin Patrick McCabe via todd)

    HDFS-4661. A few little code cleanups of some HDFS-347-related code. (Colin
    Patrick McCabe via atm)

  BREAKDOWN OF HADOOP-8562 and HDFS-3602 SUBTASKS AND RELATED JIRAS

    HDFS-4145. Merge hdfs cmd line scripts from branch-1-win. (David Lao,
    Bikas Saha, Lauren Yang, Chuan Liu, Thejas M Nair and Ivan Mitic via suresh)

    HDFS-4163. HDFS distribution build fails on Windows. (Chris Nauroth via
    suresh)

    HDFS-4316. branch-trunk-win contains test code accidentally added during 
    work on fixing tests on Windows. (Chris Nauroth via suresh)

    HDFS-4297. Fix issues related to datanode concurrent reading and writing on
    Windows. (Arpit Agarwal, Chuan Liu via suresh)

    HDFS-4573. Fix TestINodeFile on Windows. (Arpit Agarwal via suresh)

    HDFS-4572. Fix TestJournal failures on Windows. (Arpit Agarwal via suresh)

    HDFS-4287. HTTPFS tests fail on Windows. (Chris Nauroth via suresh)

    HDFS-4593. TestSaveNamespace fails on Windows. (Arpit Agarwal via suresh)

    HDFS-4582. TestHostsFiles fails on Windows. (Ivan Mitic via suresh)

    HDFS-4603. TestMiniDFSCluster fails on Windows. (Ivan Mitic via suresh)

    HDFS-4604. TestJournalNode fails on Windows. (Ivan Mitic via suresh)

    HDFS-4607.  In TestGetConf.testGetSpecificKey(), use a platform-specific
    line separator; otherwise, it fails on Windows.  (Ivan Mitic via szetszwo)

    HDFS-4625. Make TestNNWithQJM#testNewNamenodeTakesOverWriter work on
    Windows. (Ivan Mitic via suresh)

    HDFS-4674. TestBPOfferService fails on Windows due to failure parsing 
    datanode data directory as URI. (Chris Nauroth via suresh)

    HDFS-4615. Fix TestDFSShell failures on Windows.  (Arpit Agarwal
    via szetszwo)

    HDFS-4584. Skip TestNNWithQJM.testNewNamenodeTakesOverWriter() on Windows.
    (Arpit Agarwal via szetszwo)

    HDFS-4732. Fix TestDFSUpgradeFromImage which fails on Windows due to
    failure to unpack old image tarball that contains hard links.
    (Chris Nauroth via szetszwo)

    HDFS-4741. TestStorageRestore#testStorageRestoreFailure fails on Windows.
    (Arpit Agarwal via suresh)

    HDFS-4743. TestNNStorageRetentionManager fails on Windows.
    (Chris Nauroth via suresh)

    HDFS-4740. Fixes for a few test failures on Windows.
    (Arpit Agarwal via suresh)

    HDFS-4722. TestGetConf#testFederation times out on Windows.
    (Ivan Mitic via suresh)

    HDFS-4705. Address HDFS test failures on Windows because of invalid
    dfs.namenode.name.dir. (Ivan Mitic via suresh)

    HDFS-4734. HDFS Tests that use ShellCommandFencer are broken on Windows.
    (Arpit Agarwal via suresh)

    HDFS-4610. Use common utils FileUtil#setReadable/Writable/Executable and 
    FileUtil#canRead/Write/Execute. (Ivan Mitic via suresh)

    HDFS-4677. Editlog should support synchronous writes. (ivanmi)

    HDFS-4752. TestRBWBlockInvalidation fails on Windows due to file locking.
    (Chris Nauroth via suresh)

    HDFS-4783. TestDelegationTokensWithHA#testHAUtilClonesDelegationTokens fails
    on Windows. (cnauroth)

    HDFS-4818. Several HDFS tests that attempt to make directories unusable do
    not work correctly on Windows. (cnauroth)

  BREAKDOWN OF HDFS-2802 HDFS SNAPSHOT SUBTASKS AND RELATED JIRAS

    HDFS-4076. Support snapshot of single files.  (szetszwo)

    HDFS-4082. Add editlog opcodes for snapshot create and delete operations.
    (suresh via szetszwo)

    HDFS-4086. Add editlog opcodes to allow and disallow snapshots on a
    directory. (Brandon Li via suresh)

    HDFS-4083. Protocol changes for snapshots. (suresh)

    HDFS-4077. Add support for Snapshottable Directory. (szetszwo via suresh)

    HDFS-4087. Protocol changes for listSnapshots functionality.
    (Brandon Li via suresh)

    HDFS-4079. Add SnapshotManager which maintains a list for all the
    snapshottable directories and supports snapshot methods such as setting a
    directory to snapshottable and creating a snapshot.  (szetszwo)

    HDFS-4078. Handle replication in snapshots.  (szetszwo)

    HDFS-4084. Provide CLI support to allow and disallow snapshot
    on a directory. (Brondon Li via suresh)

    HDFS-4091. Add snapshot quota to limit the number of snapshots allowed.
    (szetszwo)

    HDFS-4097. Provide CLI support for createSnapshot. (Brandon Li via suresh)

    HDFS-4092. Update file deletion logic for snapshot so that the current inode
    is removed from the circular linked list; and if some blocks at the end of
    the block list no longer belong to any other inode, collect them and update
    the block list.  (szetszwo)

    HDFS-4111. Support snapshot of subtrees. (szetszwo via suresh)

    HDFS-4119. Complete the allowSnapshot code and add a test for it. (szetszwo)

    HDFS-4133. Add testcases for testing basic snapshot functionalities.
    (Jing Zhao via suresh)

    HDFS-4116. Add auditlog for some snapshot operations. (Jing Zhao via suresh)

    HDFS-4095. Add some snapshot related metrics. (Jing Zhao via suresh)

    HDFS-4141. Support directory diff - the difference between the current state
    and a previous snapshot of an INodeDirectory. (szetszwo)

    HDFS-4146. Use getter and setter in INodeFileWithLink to access blocks and
    initialize root directory as snapshottable. (szetszwo)

    HDFS-4149. Implement the disallowSnapshot(..) in FSNamesystem and add
    resetSnapshottable(..) to SnapshotManager. (szetszwo)

    HDFS-4147. When there is a snapshot in a subtree, deletion of the subtree
    should fail. (Jing Zhao via szetszwo)

    HDFS-4150.  Update the inode in the block map when a snapshotted file or a
    snapshot file is deleted. (Jing Zhao via szetszwo)

    HDFS-4159. Rename should fail when the destination directory is
    snapshottable and has snapshots. (Jing Zhao via szetszwo)

    HDFS-4170. Add snapshot information to INodesInPath.  (szetszwo)

    HDFS-4177. Add a snapshot parameter to INodeDirectory.getChildrenList() for
    selecting particular snapshot children list views.  (szetszwo)

    HDFS-4148. Disallow write/modify operations on files and directories in a
    snapshot. (Brandon Li via suresh)

    HDFS-4188. Add Snapshot.ID_COMPARATOR for comparing IDs and fix a bug in
    ReadOnlyList.Util.binarySearch(..).  (szetszwo)

    HDFS-4187. Add tests for replication handling in snapshots. (Jing Zhao via
    szetszwo)

    HDFS-4196. Support renaming of snapshots. (Jing Zhao via szetszwo)

    HDFS-4175. Additional snapshot tests for more complicated directory
    structure and modifications. (Jing Zhao via suresh)

    HDFS-4293. Fix TestSnapshot failure. (Jing Zhao via suresh)

    HDFS-4317. Change INode and its subclasses to support HDFS-4103. (szetszwo)

    HDFS-4103. Support O(1) snapshot creation. (szetszwo)

    HDFS-4330. Support snapshots up to the snapshot limit. (szetszwo)

    HDFS-4357. Fix a bug that if an inode is replaced, further INode operations
    should apply to the new inode. (Jing Zhao via szetszwo)

    HDFS-4230. Support listing of all the snapshottable directories.  (Jing Zhao
    via szetszwo)

    HDFS-4244. Support snapshot deletion.  (Jing Zhao via szetszwo)

    HDFS-4245. Include snapshot related operations in TestOfflineEditsViewer.
    (Jing Zhao via szetszwo)

    HDFS-4395. In INodeDirectorySnapshottable's constructor, the passed-in dir
    could be an INodeDirectoryWithSnapshot.  (Jing Zhao via szetszwo)

    HDFS-4397. Fix a bug in INodeDirectoryWithSnapshot.Diff.combinePostDiff(..)
    that it may put the wrong node into the deleted list.  (szetszwo)

    HDFS-4407. Change INodeDirectoryWithSnapshot.Diff.combinePostDiff(..) to
    merge-sort like and keep the postDiff parameter unmodified.  (szetszwo)

    HDFS-4098. Add FileWithSnapshot, INodeFileUnderConstructionWithSnapshot and
    INodeFileUnderConstructionSnapshot for supporting append to snapshotted
    files.  (szetszwo)

    HDFS-4126. Add reading/writing snapshot information to FSImage.
    (Jing Zhao via suresh)

    HDFS-4436. Change INode.recordModification(..) to return only the current
    inode and remove the updateCircularList parameter from some methods in
    INodeDirectoryWithSnapshot.Diff.  (szetszwo)

    HDFS-4429. When the latest snapshot exists, INodeFileUnderConstruction
    should be replaced with INodeFileWithSnapshot but not INodeFile.
    (Jing Zhao via szetszwo)

    HDFS-4441. Move INodeDirectoryWithSnapshot.Diff and the related classes to a
    package.  (szetszwo)

    HDFS-4432. Support INodeFileUnderConstructionWithSnapshot in FSImage
    saving/loading. (Jing Zhao via suresh)

    HDFS-4131. Add capability to namenode to get snapshot diff. (Jing Zhao via
    suresh)

    HDFS-4447. Refactor INodeDirectoryWithSnapshot for supporting general INode
    diff lists.  (szetszwo)

    HDFS-4189. Renames the getMutableXxx methods to getXxx4Write and fix a bug
    that some getExistingPathINodes calls should be getINodesInPath4Write.
    (szetszwo)

    HDFS-4361. When listing snapshottable directories, only return those
    where the user has permission to take snapshots.  (Jing Zhao via szetszwo)

    HDFS-4464. Combine collectSubtreeBlocksAndClear with deleteDiffsForSnapshot
    and rename it to destroySubtreeAndCollectBlocks.  (szetszwo)

    HDFS-4414. Add support for getting snapshot diff from DistributedFileSystem.
    (Jing Zhao via suresh)

    HDFS-4446. Support file snapshots with diff lists.  (szetszwo)

    HDFS-4480. Eliminate the file snapshot circular linked list.  (szetszwo)

    HDFS-4481. Change fsimage to support snapshot file diffs.  (szetszwo)

    HDFS-4500. Refactor snapshot INode methods.  (szetszwo)

    HDFS-4487. Fix snapshot diff report for HDFS-4446.  (Jing Zhao via szetszwo)

    HDFS-4431. Support snapshot in OfflineImageViewer.  (Jing Zhao via szetszwo)

    HDFS-4503. Update computeContentSummary(..), spaceConsumedInTree(..) and
    diskspaceConsumed(..) in INode for snapshot.  (szetszwo)

    HDFS-4499. Fix file/directory/snapshot deletion for file diff.  (Jing Zhao
    via szetszwo)

    HDFS-4524. Update SnapshotManager#snapshottables when loading fsimage.
    (Jing Zhao via szetszwo)

    HDFS-4520. Support listing snapshots under a snapshottable directory using
    ls.  (Jing Zhao via szetszwo)

    HDFS-4514. Add CLI for supporting snapshot rename, diff report, and
    snapshottable directory listing.  (Jing Zhao via szetszwo)

    HDFS-4523. Fix INodeFile replacement, TestQuota and javac errors from trunk
    merge.  (szetszwo)

    HDFS-4507. Update quota verification for snapshots.  (szetszwo)

    HDFS-4545. With snapshots, FSDirectory.unprotectedSetReplication(..) always
    changes file replication but it may or may not changes block replication.
    (szetszwo)

    HDFS-4557. Fix FSDirectory#delete when INode#cleanSubtree returns 0.
    (Jing Zhao via szetszwo)

    HDFS-4579. Annotate snapshot tests. (Arpit Agarwal via suresh)

    HDFS-4574. Move Diff to the util package.  (szetszwo)

    HDFS-4563. Update namespace/diskspace usage after deleting snapshots.
    (Jing Zhao via szetszwo)

    HDFS-4144. Create test for all snapshot-related metrics.
    (Jing Zhao via suresh)

    HDFS-4556. Add snapshotdiff and LsSnapshottableDir tools to hdfs script.
    (Arpit Agarwal via szetszwo)

    HDFS-4534. Add INodeReference in order to support rename with snapshots.
    (szetszwo)

    HDFS-4616. Update the FilesDeleted metric while deleting file/dir in the
    current tree.  (Jing Zhao via szetszwo)

    HDFS-4627. Fix FSImageFormat#Loader NPE and synchronization issues.
    (Jing Zhao via suresh)

    HDFS-4612. Not to use INode.getParent() when generating snapshot diff
    report.  (Jing Zhao via szetszwo)

    HDFS-4636. Update quota usage when deleting files/dirs that were created
    after taking the latest snapshot. (Jing Zhao via szetszwo)

    HDFS-4648. For snapshot deletion, when merging the diff from to-delete
    snapshot to the prior snapshot, make sure files/directories created after
    the prior snapshot get deleted. (Jing Zhao via szetszwo)

    HDFS-4637. INodeDirectory#replaceSelf4Quota may incorrectly convert a newly
    created directory to an INodeDirectoryWithSnapshot. (Jing Zhao via szetszwo)

    HDFS-4611. Update FSImage for INodeReference.  (szetszwo)

    HDFS-4647. Rename should call setLocalName after an inode is removed from
    snapshots.  (Arpit Agarwal via szetszwo)

    HDFS-4684. Use INode id for image serialization when writing INodeReference.
    (szetszwo)

    HDFS-4675. Fix rename across snapshottable directories.  (Jing Zhao via
    szetszwo)

    HDFS-4692. Use timestamp as default snapshot names.  (szetszwo)

    HDFS-4666. Define ".snapshot" as a reserved inode name so that users cannot
    create a file/directory with ".snapshot" as the name.  If ".snapshot" is
    used in a previous version of HDFS, it must be renamed before upgrade;
    otherwise, upgrade will fail.  (szetszwo)

    HDFS-4700. Fix the undo section of rename with snapshots.  (Jing Zhao via
    szetszwo)

    HDFS-4529. Disallow concat when one of the src files is in some snapshot.
    (szetszwo)

    HDFS-4550. Refactor INodeDirectory.INodesInPath to a standalone class.
    (szetszwo)

    HDFS-4707. Add snapshot methods to FilterFileSystem and fix findbugs
    warnings.  (szetszwo)

    HDFS-4706. Do not replace root inode for disallowSnapshot.  (szetszwo)

    HDFS-4717. Change the path parameter type of the snapshot methods in
    HdfsAdmin from String to Path.  (szetszwo)

    HDFS-4708. Add snapshot user documentation.  (szetszwo)

    HDFS-4726. Fix test failures after merging the INodeId-INode mapping
    from trunk.  (Jing Zhao via szetszwo)

    HDFS-4727. Update inodeMap after deleting files/directories/snapshots.
    (Jing Zhao via szetszwo)

    HDFS-4719. Remove AbstractINodeDiff.Factory and move its methods to
    AbstractINodeDiffList.  (Arpit Agarwal via szetszwo)

    HDFS-4735. DisallowSnapshot throws IllegalStateException for nested
    snapshottable directories.  (Jing Zhao via szetszwo)

    HDFS-4738. Changes AbstractINodeDiff to implement Comparable<Integer>, and
    fix javadoc and other warnings.  (szetszwo)

    HDFS-4686. Update quota computation for rename and INodeReference.
    (Jing Zhao via szetszwo)

    HDFS-4729. Fix OfflineImageViewer and permission checking for snapshot
    operations.  (Jing Zhao via szetszwo)

    HDFS-4749. Use INodeId to identify the corresponding directory node in
    FSImage saving/loading.  (Jing Zhao via szetszwo)

    HDFS-4742. Fix appending to a renamed file with snapshot.  (Jing Zhao via
    szetszwo)

    HDFS-4755. Fix AccessControlException message and moves "implements
    LinkedElement" from INode to INodeWithAdditionalFields.  (szetszwo)

    HDFS-4650. Fix a bug in FSDirectory and add more unit tests for rename with
    existence of snapshottable directories and snapshots.  (Jing Zhao via
    szetszwo)

    HDFS-4650. When passing two non-existing snapshot names to snapshotDiff, it
    returns success if the names are the same.  (Jing Zhao via szetszwo)

    HDFS-4767. If a directory is snapshottable, do not replace it when clearing
    quota.  (Jing Zhao via szetszwo)

    HDFS-4578.  Restrict snapshot IDs to 24-bit wide.  (Arpit Agarwal via
    szetszwo)

    HDFS-4773. Fix bugs in quota usage computation and OfflineImageViewer.
    (Jing Zhao via szetszwo)

    HDFS-4760. Update inodeMap after node replacement.  (Jing Zhao via szetszwo)

    HDFS-4758. Disallow nested snapshottable directories and unwrap
    RemoteException.  (szetszwo)

    HDFS-4781. Fix a NullPointerException when listing .snapshot under
    a non-existing directory.  (szetszwo)

    HDFS-4791. Update and fix deletion of reference inode.  (Jing Zhao via
    szetszwo)

    HDFS-4798. Update computeContentSummary() for the reference nodes in
    snapshots.  (szetszwo)

    HDFS-4800. Fix INodeDirectoryWithSnapshot#cleanDeletedINode.  (Jing Zhao via
    szetszwo)

    HDFS-4801. lsSnapshottableDir throws IllegalArgumentException when root is
    snapshottable.  (Jing Zhao via szetszwo)

    HDFS-4802. Disallowing snapshot on / twice should throw SnapshotException
    but not IllegalStateException.  (Jing Zhao via szetszwo)

    HDFS-4806. In INodeDirectoryWithSnapshot, use isInLatestSnapshot() to
    determine if an added/removed child should be recorded in the snapshot diff.
    (Jing Zhao via szetszwo)

    HDFS-4809. When a QuotaExceededException is thrown during rename, the quota
    usage should be subtracted back.  (Jing Zhao via szetszwo)

    HDFS-4842. Identify the correct prior snapshot when deleting a 
    snapshot under a renamed subtree. (jing9)

    HDFS-4846. Clean up snapshot CLI commands output stacktrace for invalid
    arguments. (Jing Zhao via brandonli)

    HDFS-4857. Snapshot.Root and AbstractINodeDiff#snapshotINode should not be 
    put into INodeMap when loading FSImage. (jing9)

    HDFS-4863. The root directory should be added to the snapshottable 
    directory list while loading fsimage. (jing9)

    HDFS-4848. copyFromLocal and renaming a file to ".snapshot" should output 
    that ".snapshot" is a reserved name. (Jing Zhao via brandonli)

    HDFS-4826. TestNestedSnapshots times out due to repeated slow edit log
    flushes when running on virtualized disk.  (Chris Nauroth via szetszwo)

    HDFS-4876. Fix the javadoc of FileWithSnapshot and move FileDiffList to
    FileWithSnapshot.  (szetszwo)

    HDFS-4850. Fix OfflineImageViewer to work on fsimages with empty files or 
    snapshots. (jing9) 

    HDFS-4877. Snapshot: fix the scenario where a directory is renamed under 
    its prior descendant. (jing9)

    HDFS-4873. callGetBlockLocations returns incorrect number of blocks for 
    snapshotted files. (jing9)

    HDFS-4819. Update Snapshot doc to clarify that nested snapshots are not
    allowed.  (szetszwo)

    HDFS-4902. DFSClient.getSnapshotDiffReport should use string path rather 
    than o.a.h.fs.Path. (Binglin Chang via jing9) 

    HDFS-4875. Add a test for testing snapshot file length. 
    (Arpit Agarwal via jing9)

    HDFS-4841. FsShell commands using secure webhfds fail ClientFinalizer 
    shutdown hook. (rkanter via tucu)

    HDFS-4951. FsShell commands using secure httpfs throw exceptions due 
    to missing TokenRenewer. (rknater via tucu)

    HDFS-4969. WebhdfsFileSystem expects non-standard WEBHDFS Json element. 
    (rkanter via tucu)

    HDFS-4797. BlockScanInfo does not override equals(..) and hashCode()
    consistently.  (szetszwo)

    HDFS-4978. Make disallowSnapshot idempotent. (jing9)

    HDFS-5005. Move SnapshotException and SnapshotAccessControlException 
    to o.a.h.hdfs.protocol. (jing9)

    HDFS-4982. JournalNode should relogin from keytab before fetching logs
    from other JNs (todd)

Release 2.0.6-alpha - 08/22/2013

  INCOMPATIBLE CHANGES

  NEW FEATURES

  IMPROVEMENTS

  OPTIMIZATIONS

Release 2.0.5-alpha - 06/06/2013

  INCOMPATIBLE CHANGES

  NEW FEATURES

  IMPROVEMENTS

  OPTIMIZATIONS

  BUG FIXES

Release 2.0.4-alpha - 2013-04-25

  INCOMPATIBLE CHANGES

  NEW FEATURES

  IMPROVEMENTS

  OPTIMIZATIONS

  BUG FIXES

Release 2.0.3-alpha - 2013-02-06

  INCOMPATIBLE CHANGES

    HDFS-4122. Cleanup HDFS logs and reduce the size of logged messages.
    (suresh)

    HDFS-4362. GetDelegationTokenResponseProto does not handle null token.
    (suresh)

    HDFS-4367. GetDataEncryptionKeyResponseProto does not handle null
    response. (suresh)

    HDFS-4364. GetLinkTargetResponseProto does not handle null path. (suresh)

    HDFS-4369. GetBlockKeysResponseProto does not handle null response.
    (suresh)

    HDFS-4451. hdfs balancer command returns exit code 1 on success instead
    of 0. (Joshua Blatt via suresh)

    HDFS-4350. Make enabling of stale marking on read and write paths
    independent. (Andrew Wang via suresh)


  NEW FEATURES

    HDFS-2656. Add libwebhdfs, a pure C client based on WebHDFS.
    (Jaimin D Jetly and Jing Zhao via szetszwo)

    HDFS-3912. Detect and avoid stale datanodes for writes.
    (Jing Zhao via suresh)

    HDFS-4059. Add number of stale DataNodes to metrics. (Jing Zhao via suresh)

    HDFS-4155. libhdfs implementation of hsync API (Liang Xie via todd)

    HDFS-4213. Add an API to hsync for updating the last block length at the
    namenode. (Jing Zhao via szetszwo)

    HDFS-3077. Implement QuorumJournalManager, a distributed mechanism for
    reliably storing HDFS edit logs. See dedicated section below for breakdown
    of subtasks.

  IMPROVEMENTS
  
    HDFS-3925. Prettify PipelineAck#toString() for printing to a log
    (Andrew Wang via todd)

    HDFS-3939. NN RPC address cleanup. (eli)

    HDFS-3373. Change DFSClient input stream socket cache to global static and
    add a thread to cleanup expired cache entries. (John George via szetszwo)

    HDFS-3896. Add descriptions for dfs.namenode.rpc-address and
    dfs.namenode.servicerpc-address to hdfs-default.xml. (Jeff Lord via atm)

    HDFS-3996. Add debug log removed in HDFS-3873 back. (eli)

    HDFS-3916. libwebhdfs (C client) code cleanups.
    (Colin Patrick McCabe via eli)

    HDFS-3813. Log error message if security and WebHDFS are enabled but
    principal/keytab are not configured. (Stephen Chu via atm)

    HDFS-3483. Better error message when hdfs fsck is run against a ViewFS
    config. (Stephen Fritz via atm)

    HDFS-3682. MiniDFSCluster#init should provide more info when it fails.
    (todd via eli)

    HDFS-4008. TestBalancerWithEncryptedTransfer needs a timeout. (eli)

    HDFS-4007. Rehabilitate bit-rotted unit tests under
    hadoop-hdfs-project/hadoop-hdfs/src/test/unit/ 
    (Colin Patrick McCabe via todd)

    HDFS-4041. Hadoop HDFS Maven protoc calls must not depend on external
    sh script. (Chris Nauroth via suresh)

    HADOOP-8911. CRLF characters in source and text files.
    (Raja Aluri via suresh)

    HDFS-4037. Rename the getReplication() method in BlockCollection to
    getBlockReplication(). (szetszwo)

    HDFS-4036. Remove "throws UnresolvedLinkException" from
    FSDirectory.unprotectedAddFile(..). (Jing Zhao via szetszwo)

    HDFS-2946. HA: Put a cap on the number of completed edits files retained
    by the NN. (atm)

    HDFS-4029. GenerationStamp should use an AtomicLong. (eli)

    HDFS-4068. DatanodeID and DatanodeInfo member should be private. (eli)

    HDFS-4073. Two minor improvements to FSDirectory.  (Jing Zhao via szetszwo)

    HDFS-4074. Remove the unused default constructor from INode.  (Brandon Li
    via szetszwo)

    HDFS-4088. Remove "throws QuotaExceededException" from an
    INodeDirectoryWithQuota constructor. (szetszwo)

    HDFS-4099. Clean up replication code and add more javadoc. (szetszwo)

    HDFS-4107. Add utility methods for casting INode to INodeFile and
    INodeFileUnderConstruction. (szetszwo)

    HDFS-4112. A few improvements on INodeDirectory include adding a utility
    method for casting; avoiding creation of new empty lists; cleaning up 
    some code and rewriting some javadoc. (szetszwo)

    HDFS-4121. Add namespace declarations in hdfs .proto files for languages 
    other than java. (Binglin Chang via suresh)

    HDFS-3573. Supply NamespaceInfo when instantiating JournalManagers. 
    (todd and ivank via umamahesh)

    HDFS-3695. Genericize format() to non-file JournalManagers. 
    (todd via umamahesh)

    HDFS-3789. JournalManager#format() should be able to throw IOException. 
    (Ivan Kelly via umamahesh)

    HDFS-3809. Make BKJM use protobufs for all serialization with ZK. 
    (Ivan Kelly via umamhesh)

    HDFS-3916. libwebhdfs testing code cleanup. (Jing Zhao via suresh)

    HDFS-4143. Change blocks to private in INodeFile and renames isLink() to
    isSymlink() in INode. (szetszwo)

    HDFS-4046. Rename ChecksumTypeProto enum NULL since it is illegal in
    C/C++. (Binglin Chang via suresh)

    HDFS-4048. Use ERROR instead of INFO for volume failure logs.
    (Stephen Chu via eli)

    HDFS-1322. Document umask in DistributedFileSystem#mkdirs javadocs.
    (Colin Patrick McCabe via eli)

    HDFS-4038. Override toString() for BookKeeperEditLogInputStream.
    (Vinay via umamahesh)

    HDFS-4214. OfflineEditsViewer should print out the offset at which it
    encountered an error. (Colin Patrick McCabe via atm)

    HDFS-4199. Provide test for HdfsVolumeId. (Ivan A. Veselovsky via atm)

    HDFS-3049. During the normal NN startup process, fall back on a different
    edit log if we see one that is corrupt (Colin Patrick McCabe via todd)

    HDFS-3571. Allow EditLogFileInputStream to read from a remote URL (todd)

    HDFS-4110. Refine a log printed in JNStorage. (Liang Xie via suresh)

    HDFS-4153. Add START_MSG/SHUTDOWN_MSG for JournalNode. (liang xie via atm)

    HDFS-3935. Add JournalNode to the start/stop scripts (Andy Isaacson via todd)

    HDFS-4268. Remove redundant enum NNHAStatusHeartbeat.State. (shv)

    HDFS-3680. Allow customized audit logging in HDFS FSNamesystem. (Marcelo
    Vanzin via atm)

    HDFS-4130. BKJM: The reading for editlog at NN starting using bkjm is not efficient.
    (Han Xiao via umamahesh)

    HDFS-4326. bump up Tomcat version for HttpFS to 6.0.36. (tucu via acmurthy)

    HDFS-4270. Introduce soft and hard limits for max replication so that
    replications of the highest priority are allowed to choose a source datanode
    that has reached its soft limit but not the hard limit.  (Derek Dagit via
    szetszwo)

    HADOOP-9173. Add security token protobuf definition to common and
    use it in hdfs. (suresh)

    HDFS-4030. BlockManager excessBlocksCount and
    postponedMisreplicatedBlocksCount should be AtomicLongs. (eli)

    HDFS-4031. Update findbugsExcludeFile.xml to include findbugs 2
    exclusions. (eli)

    HDFS-4033. Miscellaneous findbugs 2 fixes. (eli)

    HDFS-4034. Remove redundant null checks. (eli)

    HDFS-4035. LightWeightGSet and LightWeightHashSet increment a
    volatile without synchronization. (eli)
    
    HDFS-4032. Specify the charset explicitly rather than rely on the
    default. (eli)

    HDFS-4363. Combine PBHelper and HdfsProtoUtil and remove redundant
    methods. (suresh)

    HDFS-4377. Some trivial DN comment cleanup. (eli)

    HDFS-4381. Document fsimage format details in FSImageFormat class javadoc.
    (Jing Zhao via suresh)

    HDFS-4375. Use token request messages defined in hadoop common.
    (suresh)

    HDFS-4392. Use NetUtils#getFreeSocketPort in MiniDFSCluster.
    (Andrew Purtell via suresh)

    HDFS-4393. Make empty request and responses in protocol translators can be
    static final members. (Brandon Li via suresh)

    HDFS-4403. DFSClient can infer checksum type when not provided by reading
    first byte (todd)

    HDFS-4259. Improve pipeline DN replacement failure message (harsh)

    HDFS-3598. WebHDFS support for file concat. (Plamen Jeliazkov via shv)

    HDFS-4456. Add concat to HttpFS and WebHDFS REST API docs. (plamenj2003 via tucu)

  OPTIMIZATIONS

    HDFS-3429. DataNode reads checksums even if client does not need them (todd)

  BUG FIXES

    HDFS-3919. MiniDFSCluster:waitClusterUp can hang forever.
    (Andy Isaacson via eli)

    HDFS-3924. Multi-byte id in HdfsVolumeId. (Andrew Wang via atm)

    HDFS-3936. MiniDFSCluster shutdown races with BlocksMap usage. (eli)

    HDFS-3951. datanode web ui does not work over HTTPS when datanode is started in secure mode. (tucu)

    HDFS-3949. NameNodeRpcServer#join should join on both client and
    server RPC servers. (eli)

    HDFS-3932. NameNode Web UI broken if the rpc-address is set to the wildcard.
    (Colin Patrick McCabe via eli)

    HDFS-3931. TestDatanodeBlockScanner#testBlockCorruptionPolicy2 is broken.
    (Andy Isaacson via eli)

    HDFS-3964. Make NN log of fs.defaultFS debug rather than info. (eli)

    HDFS-3992. Method org.apache.hadoop.hdfs.TestHftpFileSystem.tearDown()
    sometimes throws NPEs. (Ivan A. Veselovsky via atm)

    HDFS-3753. Tests don't run with native libraries.
    (Colin Patrick McCabe via eli)

    HDFS-4000. TestParallelLocalRead fails with "input ByteBuffers
    must be direct buffers". (Colin Patrick McCabe via eli)

    HDFS-3999. HttpFS OPEN operation expects len parameter, it should be length. (tucu)

    HDFS-4006. TestCheckpoint#testSecondaryHasVeryOutOfDateImage
    occasionally fails due to unexpected exit. (todd via eli)

    HDFS-4018. testMiniDFSClusterWithMultipleNN is missing some
    cluster cleanup. (eli)

    HDFS-4020. TestRBWBlockInvalidation may time out. (eli)

    HDFS-4021. Misleading error message when resources are low on the NameNode.
    (Christopher Conner via atm)

    HDFS-4044. Duplicate ChecksumType definition in HDFS .proto files.
    (Binglin Chang via suresh)

    HDFS-4049. Fix hflush performance regression due to nagling delays
    (todd)

    HDFS-3678. Edit log files are never being purged from 2NN. (atm)

    HDFS-4058. DirectoryScanner may fail with IOOB if the directory
    scanning threads return out of volume order. (eli)

    HDFS-3985. Add timeouts to TestMulitipleNNDataBlockScanner. (todd via eli)

    HDFS-4061. TestBalancer and TestUnderReplicatedBlocks need timeouts. (eli)

    HDFS-3997. OfflineImageViewer incorrectly passes value of imageVersion when
    visiting IS_COMPRESSED element. (Mithun Radhakrishnan via atm)

    HDFS-4055. TestAuditLogs is flaky. (Binglin Chang via eli)

    HDFS-4072. On file deletion remove corresponding blocks pending
    replications. (Jing Zhao via suresh)

    HDFS-4022. Replication not happening for appended block.
    (Vinay via umamahesh)

    HDFS-3948. Do not use hflush in TestWebHDFS.testNamenodeRestart() since the
    out stream returned by WebHdfsFileSystem does not support it. (Jing Zhao
    via szetszwo)

    HDFS-3616. Fix a ConcurrentModificationException bug that BP actor threads
    may not be shutdown properly in DataNode.  (Jing Zhao via szetszwo)

    HDFS-4127. Log message is not correct in case of short of replica.
    (Junping Du via suresh)

    HADOOP-8994. TestDFSShell creates file named "noFileHere", making further
    tests hard to understand (Andy Isaacson via daryn)

    HDFS-3804.  TestHftpFileSystem fails intermittently with JDK7
    (Trevor Robinson via daryn)

    HDFS-4132. When libwebhdfs is not enabled, nativeMiniDfsClient frees
    uninitialized memory (Colin Patrick McCabe via todd)

    HDFS-1331. dfs -test should work like /bin/test (Andy Isaacson via daryn)

    HDFS-3979. For hsync, datanode should wait for the local sync to complete
    before sending ack. (Lars Hofhansl via szetszwo)

    HDFS-3810. Implement format() for BKJM (Ivan Kelly via umamahesh)

    HDFS-3625. Fix TestBackupNode by properly initializing edit log during
    startup. (Junping Du via todd)

    HDFS-4138. BackupNode startup fails due to uninitialized edit log.
    (Kihwal Lee via shv)

    HDFS-4162. Some malformed and unquoted HTML strings are returned from 
    datanode web ui. (Darek Dagit via suresh)

    HDFS-4164. fuse_dfs: add -lrt to the compiler command line on Linux.
    (Colin Patrick McCabe via eli)

    HDFS-3921. NN will prematurely consider blocks missing when entering active
    state while still in safe mode. (atm)

    HDFS-4106. BPServiceActor#lastHeartbeat, lastBlockReport and
    lastDeletedReport should be volatile. (Jing Zhao via suresh)

    HDFS-4139. fuse-dfs RO mode still allows file truncation.
    (Colin Patrick McCabe via eli)    

    HDFS-4104. dfs -test -d prints inappropriate error on nonexistent directory
    (Andy Isaacson via daryn)

    HDFS-3623. BKJM: zkLatchWaitTimeout hard coded to 6000. Make use of ZKSessionTimeout instead.
    (umamahesh)

    HDFS-4100. Fix all findbug security warings. (Liang Xie via eli)

    HDFS-3507. DFS#isInSafeMode needs to execute only on Active NameNode.
    (Vinay via atm)

    HDFS-4105. The SPNEGO user for secondary namenode should use the web
    keytab. (Arpit Gupta via jitendra)

    HDFS-4156. Seeking to a negative position should throw an IOE.
    (Eli Reisman via eli)

    HDFS-4171. WebHDFS and HttpFs should accept only valid Unix user 
    names. (tucu)

    HDFS-4178. Shell scripts should not close stderr (Andy Isaacson via daryn)

    HDFS-4179. BackupNode: allow reads, fix checkpointing, safeMode. (shv)

    HDFS-4216. Do not ignore QuotaExceededException when adding symlinks.
    (szetszwo)

    HDFS-4242. Map.Entry is incorrectly used in LeaseManager since the behavior
    of it is undefined after the iteration or modifications of the map.
    (szetszwo)

    HDFS-4231. BackupNode: Introduce BackupState. (shv)

    HDFS-4238. Standby namenode should not do purging of shared
    storage edits. (todd)

    HDFS-4282. TestEditLog.testFuzzSequences FAILED in all pre-commit test
    (todd)

    HDFS-4236. Remove artificial limit on username length introduced in
    HDFS-4171. (tucu via suresh)

    HDFS-4279. NameNode does not initialize generic conf keys when started
    with -recover. (Colin Patrick McCabe via atm)

    HDFS-4291. edit log unit tests leave stray test_edit_log_file around
    (Colin Patrick McCabe via todd)

    HDFS-4292. Sanity check not correct in RemoteBlockReader2.newBlockReader
    (Binglin Chang via todd)

    HDFS-4295. Using port 1023 should be valid when starting Secure DataNode
    (Stephen Chu via todd)

    HDFS-4294. Backwards compatibility is not maintained for TestVolumeId.
    (Ivan A. Veselovsky and Robert Parker via atm)

    HDFS-2264. NamenodeProtocol has the wrong value for clientPrincipal in
    KerberosInfo annotation. (atm)

    HDFS-4307. SocketCache should use monotonic time. (Colin Patrick McCabe
    via atm)

    HDFS-4315. DNs with multiple BPs can have BPOfferServices fail to start
    due to unsynchronized map access. (atm)

    HDFS-4140. fuse-dfs handles open(O_TRUNC) poorly. (Colin Patrick McCabe
    via atm)

    HDFS-4308. addBlock() should persist file blocks once.
    (Plamen Jeliazkov via shv)

    HDFS-4347. Avoid infinite waiting checkpoint to complete in TestBackupNode.
    (Plamen Jeliazkov via shv)

    HDFS-4349. Add test for reading files from BackupNode. (shv)

    HDFS-4302. Fix fatal exception when starting NameNode with DEBUG logs
    (Eugene Koontz via todd)

    HDFS-3970. Fix bug causing rollback of HDFS upgrade to result in bad
    VERSION file. (Vinay and Andrew Wang via atm)

    HDFS-4306. PBHelper.convertLocatedBlock miss convert BlockToken. (Binglin
    Chang via atm)

    HDFS-4384. test_libhdfs_threaded gets SEGV if JNIEnv cannot be
    initialized. (Colin Patrick McCabe via eli)

    HDFS-4328. TestLargeBlock#testLargeBlockSize is timing out. (Chris Nauroth
    via atm)

    HDFS-4274. BlockPoolSliceScanner does not close verification log during
    shutdown. (Chris Nauroth via suresh)

    HDFS-1245. Pluggable block id generation. (shv)

    HDFS-4415. HostnameFilter should handle hostname resolution failures and
    continue processing. (Robert Kanter via atm)

    HDFS-4359. Slow RPC responses from NN can prevent metrics collection on
    DNs. (liang xie via atm)

    HDFS-4444. Add space between total transaction time and number of
    transactions in FSEditLog#printStatistics. (Stephen Chu via suresh)

    HDFS-4428. FsDatasetImpl should disclose what the error is when a rename
    fails. (Colin Patrick McCabe via atm)

    HDFS-4452. getAdditionalBlock() can create multiple blocks if the client
    times out and retries. (shv)

    HDFS-4445. All BKJM ledgers are not checked while tailing, So failover will fail.
    (Vinay via umamahesh)

    HDFS-4462. 2NN will fail to checkpoint after an HDFS upgrade from a
    pre-federation version of HDFS. (atm)

    HDFS-4404. Create file failure when the machine of first attempted NameNode
    is down. (Todd Lipcon via atm)

    HDFS-4344. dfshealth.jsp throws NumberFormatException when
    dfs.hosts/dfs.hosts.exclude includes port number. (Andy Isaacson via atm)

    HDFS-4468.  Use the new StringUtils methods added by HADOOP-9252 and fix
    TestHDFSCLI and TestQuota. (szetszwo)

    HDFS-4458. In DFSUtil.getNameServiceUris(..), convert default fs URI using
    NetUtils.createSocketAddr(..) for being consistent with other addresses.
    (Binglin Chang via szetszwo)

  BREAKDOWN OF HDFS-3077 SUBTASKS

    HDFS-3077. Quorum-based protocol for reading and writing edit logs.
    (todd, Brandon Li, and Hari Mankude via todd)
    
    HDFS-3694. Fix getEditLogManifest to fetch httpPort if necessary (todd)
    
    HDFS-3692. Support purgeEditLogs() call to remotely purge logs on JNs
    (todd)
    
    HDFS-3693. JNStorage should read its storage info even before a writer
    becomes active (todd)
    
    HDFS-3725. Fix QJM startup when individual JNs have gaps (todd)
    
    HDFS-3741. Exhaustive failure injection test for skipped RPCs (todd)
    
    HDFS-3773. TestNNWithQJM fails after HDFS-3741. (atm)
    
    HDFS-3793. Implement genericized format() in QJM (todd)
    
    HDFS-3795. QJM: validate journal dir at startup (todd)
    
    HDFS-3798. Avoid throwing NPE when finalizeSegment() is called on invalid
    segment (todd)
    
    HDFS-3799. QJM: handle empty log segments during recovery (todd)
    
    HDFS-3797. QJM: add segment txid as a parameter to journal() RPC (todd)
    
    HDFS-3800. improvements to QJM fault testing (todd)
    
    HDFS-3823. QJM: TestQJMWithFaults fails occasionally because of missed
    setting of HTTP port. (todd and atm)
    
    HDFS-3826. QJM: Some trivial logging / exception text improvements. (todd
    and atm)
    
    HDFS-3839. QJM: hadoop-daemon.sh should be updated to accept "journalnode"
    (eli)
    
    HDFS-3845. Fixes for edge cases in QJM recovery protocol (todd)
    
    HDFS-3877. QJM: Provide defaults for dfs.journalnode.*address (eli)
    
    HDFS-3863. Track last "committed" txid in QJM (todd)
    
    HDFS-3869. Expose non-file journal manager details in web UI (todd)
    
    HDFS-3884. Journal format() should reset cached values (todd)
    
    HDFS-3870. Add metrics to JournalNode (todd)
    
    HDFS-3891. Make selectInputStreams throw IOE instead of RTE (todd)
    
    HDFS-3726. If a logger misses an RPC, don't retry that logger until next
    segment (todd)
    
    HDFS-3893. QJM: Make QJM work with security enabled. (atm)
    
    HDFS-3897. QJM: TestBlockToken fails after HDFS-3893. (atm)
    
    HDFS-3898. QJM: enable TCP_NODELAY for IPC (todd)
    
    HDFS-3885. QJM: optimize log sync when JN is lagging behind (todd)
    
    HDFS-3900. QJM: avoid validating log segments on log rolls (todd)
    
    HDFS-3901. QJM: send 'heartbeat' messages to JNs even when they are
    out-of-sync (todd)
    
    HDFS-3899. QJM: Add client-side metrics (todd)
    
    HDFS-3914. QJM: acceptRecovery should abort current segment (todd)
    
    HDFS-3915. QJM: Failover fails with auth error in secure cluster (todd)
    
    HDFS-3906. QJM: quorum timeout on failover with large log segment (todd)
    
    HDFS-3840. JournalNodes log JournalNotFormattedException backtrace error
    before being formatted (todd)
    
    HDFS-3894. QJM: testRecoverAfterDoubleFailures can be flaky due to IPC
    client caching (todd)
    
    HDFS-3926. QJM: Add user documentation for QJM. (atm)
    
    HDFS-3943. QJM: remove currently-unused md5sum field (todd)
    
    HDFS-3950. QJM: misc TODO cleanup, improved log messages, etc. (todd)
    
    HDFS-3955. QJM: Make acceptRecovery() atomic. (todd)
    
    HDFS-3956. QJM: purge temporary files when no longer within retention
    period (todd)
    
    HDFS-4004. TestJournalNode#testJournal fails because of test case execution
    order (Chao Shi via todd)
    
    HDFS-4017. Unclosed FileInputStream in GetJournalEditServlet
    (Chao Shi via todd)

    HDFS-4351. In BlockPlacementPolicyDefault.chooseTarget(..), numOfReplicas
    needs to be updated when avoiding stale nodes.  (Andrew Wang via szetszwo)

    HDFS-2908. Add apache license header for StorageReport.java. (Brandon Li
    via tgraves)

    HDFS-4399. Fix RAT warnings by excluding images sub-dir in docs. (Thomas
    Graves via acmurthy) 

Release 2.0.2-alpha - 2012-09-07 

  INCOMPATIBLE CHANGES

    HDFS-3446. HostsFileReader silently ignores bad includes/excludes
    (Matthew Jacobs via todd)

    HDFS-3755. Creating an already-open-for-write file with overwrite=true fails
    (todd)

  NEW FEATURES

    HDFS-744. Support hsync in HDFS. (Lars Hofhansl via szetszwo)

    HDFS-3042. Automatic failover support for NameNode HA (todd)
    (see dedicated section below for breakdown of subtasks)

    HDFS-3518. Add a utility method HdfsUtils.isHealthy(uri) for checking if
    the given HDFS is healthy. (szetszwo)

    HDFS-3113. httpfs does not support delegation tokens. (tucu)

    HDFS-3513. HttpFS should cache filesystems. (tucu)

    HDFS-3637. Add support for encrypting the DataTransferProtocol. (atm)

    HDFS-3150. Add option for clients to contact DNs via hostname. (eli)

    HDFS-2793. Add an admin command to trigger an edit log roll. (todd)

    HDFS-3703. Datanodes are marked stale if heartbeat is not received in
    configured timeout and are selected as the last location to read from.
    (Jing Zhao via suresh)
    
  IMPROVEMENTS

    HDFS-3040. TestMulitipleNNDataBlockScanner is misspelled. (Madhukara Phatak
    via atm)

    HDFS-3390. DFSAdmin should print full stack traces of errors when DEBUG
    logging is enabled. (atm)

    HDFS-3341. Change minimum RPC versions to respective SNAPSHOTs instead of
    final releases. (todd)

    HDFS-3369. Rename {get|set|add}INode(..) methods in BlockManager and
    BlocksMap to {get|set|add}BlockCollection(..).  (John George via szetszwo)

    HDFS-3134. harden edit log loader against malformed or malicious input.
    (Colin Patrick McCabe via eli)

    HDFS-3230. Cleanup DatanodeID creation in the tests. (eli)

    HDFS-3401. Cleanup DatanodeDescriptor creation in the tests. (eli)

    HDFS-3400. DNs should be able start with jsvc even if security is disabled.
    (atm via eli)

    HDFS-3404. Make putImage in GetImageServlet infer remote address to fetch
    from request. (atm)

    HDFS-3335. check for edit log corruption at the end of the log
    (Colin Patrick McCabe via todd)

    HDFS-3417. Rename BalancerDatanode#getName to getDisplayName to be
    consistent with Datanode. (eli)

    HDFS-3416. Cleanup DatanodeID and DatanodeRegistration
    constructors used by testing. (eli)

    HDFS-3419. Cleanup LocatedBlock. (eli)

    HDFS-3440. More effectively limit stream memory consumption when reading
    corrupt edit logs (Colin Patrick McCabe via todd)

    HDFS-3438. BootstrapStandby should not require a rollEdits on active node
    (todd)

    HDFS-2885. Remove "federation" from the nameservice config options.
    (Tsz Wo (Nicholas) Sze via eli)

    HDFS-3394. Do not use generic in INodeFile.getLastBlock(): the run-time
    ClassCastException check is useless since generic type information is only
    available in compile-time.  (szetszwo)

    HDFS-3454. Balancer unconditionally logs InterruptedException at
    INFO level on shutdown if security is enabled. (eli)

    HDFS-1013. Miscellaneous improvements to HTML markup for web UIs
    (Eugene Koontz via todd)

    HDFS-3052. Change INodeFile and INodeFileUnderConstruction to package
    private.  (szetszwo)

    HDFS-3520. Add transfer rate logging to TransferFsImage. (eli)

    HDFS-3504. Support configurable retry policy in DFSClient for RPC
    connections and RPC calls, and add MultipleLinearRandomRetry, a new retry
    policy.  (szetszwo)

    HDFS-3372. offlineEditsViewer should be able to read a binary
    edits file with recovery mode. (Colin Patrick McCabe via eli)

    HDFS-3516. Check content-type in WebHdfsFileSystem.  (szetszwo)

    HDFS-3535. Audit logging should log denied accesses. (Andy Isaacson via eli)

    HDFS-3481. Refactor HttpFS handling of JAX-RS query string parameters (tucu)

    HDFS-3572. Cleanup code which inits SPNEGO in HttpServer (todd)

    HDFS-3475. Make the replication monitor multipliers configurable.
    (harsh via eli)

    HDFS-3343. Improve metrics for DN read latency (Andrew Wang via todd)

    HDFS-3170. Add more useful metrics for write latency (Matthew Jacobs via
    todd)

    HDFS-3604. Add dfs.webhdfs.enabled to hdfs-default.xml. (eli)

    HDFS-2988. Improve error message when storage directory lock fails
    (Miomir Boljanovic via harsh)

    HDFS-2391. Newly set BalancerBandwidth value is not displayed anywhere.
    (harsh)

    HDFS-3067. NPE in DFSInputStream.readBuffer if read is repeated on
    corrupted block. (Henry Robinson via atm)

    HDFS-3555. idle client socket triggers DN ERROR log
    (should be INFO or DEBUG). (Andy Isaacson via harsh)

    HDFS-3568. fuse_dfs: add support for security. (Colin McCabe via atm)

    HDFS-3629. Fix the typo in the error message about inconsistent
    storage layout version. (Brandon Li via harsh)

    HDFS-3613. GSet prints some INFO level values, which aren't
    really very useful to all (Andrew Wang via harsh)

    HDFS-3611. NameNode prints unnecessary WARNs about edit log normally skipping 
    a few bytes. (Colin Patrick McCabe via harsh)

    HDFS-3582. Hook daemon process exit for testing. (eli)

    HDFS-3641. Move server Util time methods to common and use now
    instead of System#currentTimeMillis. (eli)

    HDFS-3633. libhdfs: hdfsDelete should pass JNI_FALSE or JNI_TRUE.
    (Colin Patrick McCabe via eli)

    HDFS-799. libhdfs must call DetachCurrentThread when a thread is destroyed.
    (Colin Patrick McCabe via eli)

    HDFS-3306. fuse_dfs: don't lock release operations.
    (Colin Patrick McCabe via eli)

    HDFS-3612. Single namenode image directory config warning can
    be improved. (Andy Isaacson via harsh)

    HDFS-3606. libhdfs: create self-contained unit test.
    (Colin Patrick McCabe via eli)

    HDFS-3539. libhdfs code cleanups. (Colin Patrick McCabe via eli)

    HDFS-3610. fuse_dfs: Provide a way to use the default (configured) NN URI.
    (Colin Patrick McCabe via eli)

    HDFS-3663. MiniDFSCluster should capture the code path that led to
    the first ExitException. (eli)

    HDFS-3659. Add missing @Override to methods across the hadoop-hdfs
    project. (Brandon Li via harsh)

    HDFS-3537. Move libhdfs and fuse-dfs source to native subdirectories.
    (Colin Patrick McCabe via eli)

    HDFS-3665. Add a test for renaming across file systems via a symlink. (eli)

    HDFS-3666. Plumb more exception messages to terminate. (eli)

    HDFS-3673. libhdfs: fix some compiler warnings. (Colin Patrick McCabe via eli)

    HDFS-3675. libhdfs: follow documented return codes. (Colin Patrick McCabe via eli)

    HDFS-1249. With fuse-dfs, chown which only has owner (or only group)
    argument fails with Input/output error. (Colin Patrick McCabe via eli)

    HDFS-3583. Convert remaining tests to Junit4. (Andrew Wang via atm)

    HDFS-3711. Manually convert remaining tests to JUnit4. (Andrew Wang via atm)

    HDFS-3650. Use MutableQuantiles to provide latency histograms for various
    operations. (Andrew Wang via atm)

    HDFS-3667.  Add retry support to WebHdfsFileSystem.  (szetszwo)

    HDFS-3291. add test that covers HttpFS working w/ a non-HDFS Hadoop
    filesystem (tucu)

    HDFS-3634. Add self-contained, mavenized fuse_dfs test. (Colin Patrick
    McCabe via atm)

    HDFS-3190. Simple refactors in existing NN code to assist
    QuorumJournalManager extension. (todd)

    HDFS-3276. initializeSharedEdits should have a -nonInteractive flag (todd)

    HDFS-3765. namenode -initializeSharedEdits should be able to initialize
    all shared storages. (Vinay and todd via todd)

    HDFS-3723. Add support -h, -help to all the commands. (Jing Zhao via
    suresh)

    HDFS-3803. Change BlockPoolSliceScanner chatty INFO log to DEBUG.
    (Andrew Purtell via suresh)

    HDFS-3802. StartupOption.name in HdfsServerConstants should be final.
    (Jing Zhao via szetszwo)

    HDFS-3796. Speed up edit log tests by avoiding fsync() (todd)

    HDFS-2963. Console Output is confusing while executing metasave
    (dfsadmin command). (Andrew Wang via eli)

    HDFS-3672. Expose disk-location information for blocks to enable better
    scheduling. (Andrew Wang via atm)

    HDFS-2727. libhdfs should get the default block size from the server.
    (Colin Patrick McCabe via eli)

    HDFS-3832. Remove protocol methods related to DistributedUpgrade. (suresh)

    HDFS-3819. Should check whether invalidate work percentage default value is
    not greater than 1.0f. (Jing Zhao via jitendra)

    HDFS-3177. Update DFSClient and DataXceiver to handle different checkum
    types in file checksum computation.  (Kihwal Lee via szetszwo)

    HDFS-3844. Add @Override and remove {@inheritdoc} and unnecessary
    imports. (Jing Zhao via suresh)

    HDFS-3853. Port MiniDFSCluster enableManagedDfsDirsRedundancy
    option to branch-2. (Colin Patrick McCabe via eli)

    HDFS-3871. Change NameNodeProxies to use RetryUtils.  (Arun C Murthy
    via szetszwo)

    HDFS-3887. Remove redundant chooseTarget methods in BlockPlacementPolicy.
    (Jing Zhao via szetszwo)

    HDFS-3888. Clean up BlockPlacementPolicyDefault.  (Jing Zhao via szetszwo)

    HDFS-3907. Allow multiple users for local block readers. (eli)

    HDFS-3510. Editlog pre-allocation is performed prior to writing edits
    to avoid partial edits case disk out of space. (Colin McCabe via todd)

    HDFS-3910. DFSTestUtil#waitReplication should timeout. (eli)
    
    HDFS-3920. libwebdhfs string processing and using strerror consistently
    to handle all errors. (Jing Zhao via suresh)

  OPTIMIZATIONS

    HDFS-2982. Startup performance suffers when there are many edit log
    segments. (Colin Patrick McCabe via todd)

    HDFS-2834. Add a ByteBuffer-based read API to DFSInputStream.
    (Henry Robinson via todd)

    HDFS-3110. Use directRead API to reduce the number of buffer copies in
    libhdfs (Henry Robinson via todd)

    HDFS-3697. Enable fadvise readahead by default. (todd)

    HDFS-2421. Improve the concurrency of SerialNumberMap in NameNode.
    (Jing Zhao and Weiyan Wang via szetszwo)

    HDFS-3866. HttpFS POM should have property where to download tomcat from (zero45 via tucu)

  BUG FIXES

    HDFS-3385. The last block of INodeFileUnderConstruction is not
    necessarily a BlockInfoUnderConstruction, so do not cast it in
    FSNamesystem.recoverLeaseInternal(..).  (szetszwo)

    HDFS-3414. Balancer does not find NameNode if rpc-address or
    servicerpc-address are not set in client configs. (atm)

    HDFS-3031. Fix complete() and getAdditionalBlock() RPCs to be idempotent
    (todd)

    HDFS-2759. Pre-allocate HDFS edit log files after writing version number.
    (atm)

    HDFS-3413. TestFailureToReadEdits timing out. (atm)

    HDFS-3422. TestStandbyIsHot timeouts too aggressive (todd)

    HDFS-3433. GetImageServlet should allow administrative requestors when
    security is enabled. (atm)

    HDFS-1153. dfsnodelist.jsp should handle invalid input parameters.
    (Ravi Phulari via eli)

    HDFS-3434. InvalidProtocolBufferException when visiting DN
    browseDirectory.jsp (eli)

    HDFS-2800. Fix cancellation of checkpoints in the standby node to be more
    reliable. (todd)

    HDFS-3391. Fix InvalidateBlocks to compare blocks including their
    generation stamps. (todd)

    HDFS-3444. hdfs groups command doesn't work with security enabled. (atm)

    HDFS-2717. BookKeeper Journal output stream doesn't check addComplete rc.
    (Ivan Kelly via umamahesh)

    HDFS-3415. Make sure all layout versions are the same for all storage
    directories in the Namenode.  (Brandon Li via szetszwo)

    HDFS-3436. In DataNode.transferReplicaForPipelineRecovery(..), it should
    use the stored generation stamp to check if the block is valid.  (Vinay
    via szetszwo)

    HDFS-3460. HttpFS proxyuser validation with Kerberos ON uses full 
    principal name. (tucu)

    HDFS-3058. HA: Bring BookKeeperJournalManager up to date with HA changes.
    (Ivan Kelly via umamahesh)

    HDFS-3368. Missing blocks due to bad DataNodes coming up and down. (shv)

    HDFS-3452. BKJM:Switch from standby to active fails and NN gets shut down
    due to delay in clearing of lock. (umamahesh)

    HDFS-3398. Client will not retry when primaryDN is down once it's just got pipeline.
    (Amith D K via umamahesh)

    HDFS-3474. Cleanup Exception handling in BookKeeper journal manager.
    (Ivan Kelly via umamahesh)

    HDFS-3468. Make BKJM-ZK session timeout configurable. (umamahesh)

    HDFS-3423. BKJM: NN startup is failing, when tries to recoverUnfinalizedSegments()
    a bad inProgress_ ZNodes. (Ivan Kelly and Uma via umamahesh)

    HDFS-3441. Race condition between rolling logs at active NN and purging at standby.
    (Rakesh R via umamahesh)

    HDFS-3484. hdfs fsck doesn't work if NN HTTP address is set to
    0.0.0.0 even if NN RPC address is configured. (atm via eli)

    HDFS-3486. offlineimageviewer can't read fsimage files that contain
    persistent delegation tokens. (Colin Patrick McCabe via eli)

    HDFS-3487. offlineimageviewer should give byte offset information
    when it encounters an exception. (Colin Patrick McCabe via eli)

    HDFS-3442. Incorrect count for Missing Replicas in FSCK report. (Andrew
    Wang via atm)

    HDFS-2025. Go Back to File View link is not working in tail.jsp.
    (Ashish and Sravan via umamahesh)

    HDFS-3501. Checkpointing with security enabled will stop working
    after ticket lifetime expires. (atm via eli)

    HDFS-3266. DFSTestUtil#waitCorruptReplicas doesn't sleep between checks.
    (Madhukara Phatak via atm)

    HDFS-3505. DirectoryScanner does not join all threads in shutdown.
    (Colin Patrick McCabe via eli)

    HDFS-3485. DataTransferThrottler will over-throttle when currentTimeMillis
    jumps (Andy Isaacson via todd)

    HDFS-2914. HA: Standby should not enter safemode when resources are low.
    (Vinay via atm)

    HDFS-3235. MiniDFSClusterManager doesn't correctly support -format option.
    (Henry Robinson via atm)

    HDFS-3514. Add missing TestParallelLocalRead. (Henry Robinson via atm)

    HDFS-3243. TestParallelRead timing out on jenkins. (Henry Robinson via todd)

    HDFS-3490. DatanodeWebHdfsMethods throws NullPointerException if
    NamenodeRpcAddressParam is not set.  (szetszwo)

    HDFS-2797. Fix misuses of InputStream#skip in the edit log code.
    (Colin Patrick McCabe via eli)

    HDFS-3517. TestStartup should bind ephemeral ports. (eli)

    HDFS-3522. If a namenode is in safemode, it should throw SafeModeException
    when getBlockLocations has zero locations.  (Brandon Li via szetszwo)

    HDFS-3408. BKJM : Namenode format fails, if there is no BK root. (Rakesh R via umamahesh)

    HDFS-3389. Document the BKJM usage in Namenode HA. (umamahesh and Ivan Kelly via umamahesh)

    HDFS-3531. EditLogFileOutputStream#preallocate should check for
    incomplete writes. (Colin Patrick McCabe via eli)

    HDFS-766. Error message not clear for set space quota out of boundary
    values. (Jon Zuanich via atm)

    HDFS-3480. Multiple SLF4J binding warning. (Vinay via eli)

    HDFS-3524. Update TestFileLengthOnClusterRestart for HDFS-3522.  (Brandon
    Li via szetszwo)

    HDFS-3559. DFSTestUtil: use Builder class to construct DFSTestUtil
    instances. (Colin Patrick McCabe via atm)

    HDFS-3551. WebHDFS CREATE should use client location for HTTP redirection.
    (szetszwo)

    HDFS-3157. Fix a bug in the case that the generation stamps of the stored
    block in a namenode and the reported block from a datanode do not match.
    (Ashish Singhi via szetszwo)

    HDFS-3575. HttpFS does not log Exception Stacktraces (brocknoland via tucu)

    HDFS-3574. Fix small race and do some cleanup in GetImageServlet (todd)

    HDFS-3581. FSPermissionChecker#checkPermission sticky bit check
    missing range check. (eli)

    HDFS-3541. Deadlock between recovery, xceiver and packet responder.
    (Vinay via umamahesh)

    HDFS-3428. Move DelegationTokenRenewer to common (tucu)

    HDFS-3491. HttpFs does not set permissions correctly (tucu)

    HDFS-3580. incompatible types; no instance(s) of type variable(s) V exist 
    so that V conforms to boolean compiling HttpFSServer.java with OpenJDK 
    (adi2 via tucu)

    HDFS-3603. Decouple TestHDFSTrash from TestTrash. (Jason Lowe via eli)

    HDFS-711. hdfsUtime does not handle atime = 0 or mtime = 0 correctly.
    (Colin Patrick McCabe via eli)

    HDFS-3548. NamenodeFsck.copyBlock fails to create a Block Reader.
    (Colin Patrick McCabe via eli)

    HDFS-3615. Two BlockTokenSecretManager findbugs warnings. (atm)

    HDFS-470. libhdfs should handle 0-length reads from FSInputStream
    correctly. (Colin Patrick McCabe via eli)

    HDFS-3492. fix some misuses of InputStream#skip.
    (Colin Patrick McCabe via eli)

    HDFS-3609. libhdfs: don't force the URI to look like hdfs://hostname:port.
    (Colin Patrick McCabe via eli)

    HDFS-2966 TestNameNodeMetrics tests can fail under load. (stevel)

    HDFS-3605. Block mistakenly marked corrupt during edit log catchup
    phase of failover. (todd and Brahma Reddy Battula via todd)

    HDFS-3690. BlockPlacementPolicyDefault incorrectly casts LOG. (eli)

    HDFS-3597. SNN fails to start after DFS upgrade. (Andy Isaacson via todd)

    HDFS-3608. fuse_dfs: detect changes in UID ticket cache. (Colin Patrick
    McCabe via atm)

    HDFS-3709. TestStartup tests still binding to the ephemeral port. (eli)

    HDFS-3720. hdfs.h must get packaged. (Colin Patrick McCabe via atm)

    HDFS-3626. Creating file with invalid path can corrupt edit log (todd)

    HDFS-3679. fuse_dfs notrash option sets usetrash. (Conrad Meyer via suresh)

    HDFS-3732. fuse_dfs: incorrect configuration value checked for connection
    expiry timer period. (Colin Patrick McCabe via atm)

    HDFS-3738. TestDFSClientRetries#testFailuresArePerOperation sets incorrect
    timeout config. (atm)

    HDFS-3756. DelegationTokenFetcher creates 2 HTTP connections, the second 
    one not properly configured. (tucu)

    HDFS-3579. libhdfs: fix exception handling. (Colin Patrick McCabe via atm)

    HDFS-3754. BlockSender doesn't shutdown ReadaheadPool threads. (eli)

    HDFS-3760. primitiveCreate is a write, not a read. (Andy Isaacson via atm)

    HDFS-3710. libhdfs misuses O_RDONLY/WRONLY/RDWR. (Andy Isaacson via atm)

    HDFS-3721. hsync support broke wire compatibility. (todd and atm)

    HDFS-3758. TestFuseDFS test failing. (Colin Patrick McCabe via eli)

    HDFS-2330. In NNStorage and FSImagePreTransactionalStorageInspector,
    IOExceptions of stream closures can mask root exceptions. (Uma Maheswara
    Rao G via szetszwo)

    HDFS-3790. test_fuse_dfs.c doesn't compile on centos 5. (Colin Patrick
    McCabe via atm)

    HDFS-3658. Fix bugs in TestDFSClientRetries and add more tests.  (szetszwo)

    HDFS-3794. WebHDFS OPEN returns the incorrect Content-Length in the HTTP
    header when offset is specified and length is omitted.
    (Ravi Prakash via szetszwo)

    HDFS-3048. Small race in BlockManager#close. (Andy Isaacson via eli)

    HDFS-3194. DataNode block scanner is running too frequently.
    (Andy Isaacson via eli)

    HDFS-3808. fuse_dfs: postpone libhdfs intialization until after fork.
    (Colin Patrick McCabe via atm)

    HDFS-3788. ByteRangeInputStream should not expect HTTP Content-Length header
    when chunked transfer-encoding is used.  (szetszwo)

    HDFS-3816. Invalidate work percentage default value should be 0.32f
    instead of 32. (Jing Zhao via suresh)

    HDFS-3707. TestFSInputChecker: improper use of skip.
    (Colin Patrick McCabe via eli)

    HDFS-3830. test_libhdfs_threaded: use forceNewInstance.
    (Colin Patrick McCabe via eli)

    HDFS-3835. Long-lived 2NN cannot perform a checkpoint if security is
    enabled and the NN restarts with outstanding delegation tokens. (atm)

    HDFS-3715. Fix TestFileCreation#testFileCreationNamenodeRestart.
    (Andrew Whang via eli)

    HDFS-3683. Edit log replay progress indicator shows >100% complete. (Plamen
    Jeliazkov via atm)

    HDFS-3731. Release upgrade must handle blocks being written from 1.0.
    (Colin Patrick McCabe via eli)

    HDFS-3856. TestHDFSServerPorts failure is causing surefire fork failure.
    (eli)

    HDFS-3860. HeartbeatManager#Monitor may wrongly hold the writelock of
    namesystem. (Jing Zhao via atm)

    HDFS-3849. When re-loading the FSImage, we should clear the existing
    genStamp and leases. (Colin Patrick McCabe via atm)

    HDFS-3864. NN does not update internal file mtime for OP_CLOSE when reading
    from the edit log. (atm)

    HDFS-3837. Fix DataNode.recoverBlock findbugs warning. (eli)

    HDFS-3733. Audit logs should include WebHDFS access. (Andy Isaacson via 
    eli)

    HDFS-2686. Remove DistributedUpgrade related code. (suresh)

    HDFS-3833. TestDFSShell fails on windows due to concurrent file 
    read/write. (Brandon Li via suresh)

    HDFS-3466. Get HTTP kerberos principal from the web authentication keytab.
    (omalley)

    HDFS-3879. Fix findbugs warning in TransferFsImage on branch-2. (eli)

    HDFS-3469. start-dfs.sh will start zkfc, but stop-dfs.sh will not stop zkfc similarly.
    (Vinay via umamahesh)

    HDFS-1490. TransferFSImage should timeout (Dmytro Molkov and Vinay via todd)

    HDFS-3828. Block Scanner rescans blocks too frequently.
    (Andy Isaacson via eli)

    HDFS-3895. hadoop-client must include commons-cli (tucu)

    HDFS-2757. Cannot read a local block that's being written to when
    using the local read short circuit. (Jean-Daniel Cryans via eli)

    HDFS-3664. BlockManager race when stopping active services.
    (Colin Patrick McCabe via eli)

    HDFS-3928. MiniDFSCluster should reset the first ExitException on shutdown. (eli)
   
    HDFS-3938. remove current limitations from HttpFS docs. (tucu)

    HDFS-3944. Httpfs resolveAuthority() is not resolving host correctly. (tucu)

    HDFS-3972. Trash emptier fails in secure HA cluster. (todd via eli)

    HDFS-4443. Remove a trailing '`' character from the HTML code generated by
    NamenodeJspHelper.generateNodeData(..).  (Christian Rohling via szetszwo)
 
  BREAKDOWN OF HDFS-3042 SUBTASKS

    HDFS-2185. HDFS portion of ZK-based FailoverController (todd)
    
    HDFS-3200. Scope all ZKFC configurations by nameservice (todd)
    
    HDFS-3223. add zkfc to hadoop-daemon.sh script (todd)
    
    HDFS-3261. TestHASafeMode fails on HDFS-3042 branch (todd)
    
    HDFS-3159. Document NN auto-failover setup and configuration (todd)
    
    HDFS-3412. Fix findbugs warnings in auto-HA branch (todd)
    
    HDFS-3432. TestDFSZKFailoverController tries to fail over too early (todd)

    HDFS-3902. TestDatanodeBlockScanner#testBlockCorruptionPolicy is broken.
    (Andy Isaacson via eli)

Release 2.0.0-alpha - 05-23-2012

  INCOMPATIBLE CHANGES

    HDFS-2676. Remove Avro RPC. (suresh)

    HDFS-2303. Unbundle jsvc. (Roman Shaposhnik and Mingjie Lai via eli)

    HDFS-3137. Bump LAST_UPGRADABLE_LAYOUT_VERSION to -16. (eli)
    
    HDFS-3138. Move DatanodeInfo#ipcPort to DatanodeID. (eli)

    HDFS-3164. Move DatanodeInfo#hostName to DatanodeID. (eli)

  NEW FEATURES

    HDFS-2978. The NameNode should expose name dir statuses via JMX. (atm)

    HDFS-395.  DFS Scalability: Incremental block reports. (Tomasz Nykiel
    via hairong)

    HDFS-2517. Add protobuf service for JounralProtocol. (suresh)

    HDFS-2518. Add protobuf service for NamenodeProtocol. (suresh)

    HDFS-2520. Add protobuf service for InterDatanodeProtocol. (suresh)

    HDFS-2519. Add protobuf service for DatanodeProtocol. (suresh)

    HDFS-2581. Implement protobuf service for JournalProtocol. (suresh)

    HDFS-2618. Implement protobuf service for NamenodeProtocol. (suresh)

    HDFS-2629. Implement protobuf service for InterDatanodeProtocol. (suresh)

    HDFS-2636. Implement protobuf service for ClientDatanodeProtocol. (suresh)

    HDFS-2642. Protobuf translators for DatanodeProtocol. (jitendra)

    HDFS-2647. Used protobuf based RPC for InterDatanodeProtocol, 
    ClientDatanodeProtocol, JournalProtocol, NamenodeProtocol. (suresh)

    HDFS-2661. Enable protobuf RPC for DatanodeProtocol. (jitendra)

    HDFS-2697. Move RefreshAuthPolicy, RefreshUserMappings, GetUserMappings 
    protocol to protocol buffers. (jitendra)

    HDFS-2880. Protobuf changes in DatanodeProtocol to add multiple storages.
    (suresh)

    HDFS-2899. Service protocol changes in DatanodeProtocol to add multiple 
    storages. (suresh)

    HDFS-2430. The number of failed or low-resource volumes the NN can tolerate
    should be configurable. (atm)

    HDFS-1623. High Availability Framework for HDFS NN. Contributed by Todd
    Lipcon, Aaron T. Myers, Eli Collins, Uma Maheswara Rao G, Bikas Saha,
    Suresh Srinivas, Jitendra Nath Pandey, Hari Mankude, Brandon Li, Sanjay
    Radia, Mingjie Lai, and Gregory Chanan

    HDFS-2941. Add an administrative command to download a copy of the fsimage
    from the NN. (atm)

    HDFS-2413. Add an API DistributedFileSystem.isInSafeMode() and change
    DistributedFileSystem to @InterfaceAudience.LimitedPrivate.
    (harsh via szetszwo)

    HDFS-3167. CLI-based driver for MiniDFSCluster. (Henry Robinson via atm)

    HDFS-3148. The client should be able to use multiple local interfaces
    for data transfer. (eli)

    HDFS-3000. Add a public API for setting quotas. (atm)

    HDFS-3102. Add CLI tool to initialize the shared-edits dir. (atm)

    HDFS-3004. Implement Recovery Mode. (Colin Patrick McCabe via eli)

    HDFS-3282. Add HdfsDataInputStream as a public API. (umamahesh)

    HDFS-3298. Add HdfsDataOutputStream as a public API.  (szetszwo)

    HDFS-234. Integration with BookKeeper logging system. (Ivan Kelly 
    via jitendra)

  IMPROVEMENTS

    HDFS-2018. Move all journal stream management code into one place.
    (Ivan Kelly via jitendra)

    HDFS-2223. Untangle depencencies between NN components (todd)

    HDFS-2351. Change Namenode and Datanode to register each of their protocols
    seperately (sanjay)

    HDFS-2337. DFSClient shouldn't keep multiple RPC proxy references (atm)
 
    HDFS-2181. Separate HDFS Client wire protocol data types (sanjay)

    HDFS-2459. Separate datatypes for Journal Protocol. (suresh)

    HDFS-2480. Separate datatypes for NamenodeProtocol. (suresh)

    HDFS-2489. Move Finalize and Register to separate file out of
    DatanodeCommand.java. (suresh)

    HDFS-2488. Separate datatypes for InterDatanodeProtocol. (suresh)

    HDFS-2496. Separate datatypes for DatanodeProtocol. (suresh)

    HDFS-2479. HDFS Client Data Types in Protocol Buffers (sanjay)

    HADOOP-7862. Hdfs changes to work with HADOOP-7862: Move the support for
    multiple protocols to lower layer so that Writable, PB and Avro can all
    use it. (sanjay)

    HDFS-2597. ClientNameNodeProtocol in Protocol Buffers. (sanjay)

    HDFS-2651. ClientNameNodeProtocol Translators for Protocol Buffers. (sanjay)

    HDFS-2650. Replace @inheritDoc with @Override. (Hari Mankude via suresh).

    HDFS-2669. Enable protobuf rpc for ClientNamenodeProtocol. (sanjay)

    HDFS-2801. Provide a method in client side translators to check for a 
    methods supported in underlying protocol. (jitendra)

    HDFS-2895. Remove Writable wire protocol types and translators to
    complete transition to protocol buffers. (suresh)

    HDFS-2992. Edit log failure trace should include transaction ID of
    error.  (Colin Patrick McCabe via eli)

    HDFS-2507. Allow saveNamespace operations to be canceled. (todd)

    HDFS-2410. Further cleanup of hardcoded configuration keys and values.
    (suresh)

    HDFS-208. name node should warn if only one dir is listed in dfs.name.dir.
    (Uma Maheswara Rao G via eli)

    HDFS-3003. Remove getHostPortString() from NameNode, replace it with
    NetUtils.getHostPortString(). (Brandon Li via atm)

    HDFS-3014. FSEditLogOp and its subclasses should have toString() method.
    (Sho Shimauchi via atm)

    HDFS-3036. Remove unused method DFSUtil#isDefaultNamenodeAddress. (atm)

    HDFS-2158. Add JournalSet to manage the set of journals. (jitendra)

    HDFS-2334. Add Closeable to JournalManager. (Ivan Kelly via jitendra)

    HDFS-1580. Add interface for generic Write Ahead Logging mechanisms.
    (Ivan Kelly via jitendra)

    HDFS-3060. Bump TestDistributedUpgrade#testDistributedUpgrade timeout (eli)

    HDFS-3021. Use generic type to declare FSDatasetInterface.  (szetszwo)

    HDFS-3056.  Add a new interface RollingLogs for DataBlockScanner logging.
    (szetszwo)

    HDFS-2731. Add command to bootstrap the Standby Node's name directories
    from the Active NameNode. (todd)

    HDFS-3082. Clean up FSDatasetInterface and change DataNode.data to package
    private.  (szetszwo)

    HDFS-3057. httpfs and hdfs launcher scripts should honor CATALINA_HOME 
    and HADOOP_LIBEXEC_DIR (rvs via tucu)

    HDFS-3088. Move FSDatasetInterface inner classes to a package.  (szetszwo)

    HDFS-3105. Add DatanodeStorage information to block recovery.  (szetszwo)

    HDFS-3086. Change Datanode not to send storage list in registration.
    (szetszwo)

    HDFS-3044. fsck move should be non-destructive by default.
    (Colin Patrick McCabe via eli)

    HDFS-3071. haadmin failover command does not provide enough detail when
    target NN is not ready to be active. (todd)

    HDFS-3089. Move FSDatasetInterface and the related classes to a package.
    (szetszwo)

    HDFS-3129. NetworkTopology: add test that getLeaf should check for
    invalid topologies (Colin Patrick McCabe via eli)

    HDFS-3155. Clean up FSDataset implemenation related code.  (szetszwo)

    HDFS-3158. LiveNodes member of NameNodeMXBean should list non-DFS used
    space and capacity per DN. (atm)

    HDFS-3172. dfs.upgrade.permission is dead code. (eli)

    HDFS-3171. The DatanodeID "name" field is overloaded. (eli)

    HDFS-3144. Refactor DatanodeID#getName by use. (eli)

    HDFS-3130. Move fsdataset implementation to a package.  (szetszwo)

    HDFS-3120. Enable hsync and hflush by default. (eli)

    HDFS-3187. Upgrade guava to 11.0.2 (todd)

    HDFS-3168. Remove unnecessary "throw IOException" and change fields to
    final in FSNamesystem and BlockManager.  (szetszwo)

    HDFS-2564. Cleanup unnecessary exceptions thrown and unnecessary casts.
    (Hari Mankude via eli)

    HDFS-3084. FenceMethod.tryFence() and ShellCommandFencer should pass
    namenodeId as well as host:port (todd)

    HDFS-3050. rework OEV to share more code with the NameNode.
    (Colin Patrick McCabe via eli)

    HDFS-3226. Allow GetConf tool to print arbitrary keys (todd)

    HDFS-3204. Minor modification to JournalProtocol.proto to make
    it generic. (suresh)

    HDFS-2505. Add a test to verify getFileChecksum(..) with ViewFS.  (Ravi
    Prakash via szetszwo)

    HDFS-3240. Drop log level of "heartbeat: ..." in BPServiceActor to DEBUG
    (todd)

    HDFS-3238. ServerCommand and friends don't need to be writables. (eli)

    HDFS-3094. add -nonInteractive and -force option to namenode -format
    command (Arpit Gupta via todd)

    HDFS-3244. Remove dead writable code from hdfs/protocol. (eli)

    HDFS-3247. Improve bootstrapStandby behavior when original NN is not active
    (todd)

    HDFS-3249. Use ToolRunner.confirmPrompt in NameNode (todd)

    HDFS-3179.  Improve the exception message thrown by DataStreamer when 
    it failed to add a datanode.  (szetszwo)

    HDFS-2983. Relax the build version check to permit rolling upgrades within
    a release. (atm)

    HDFS-3259. NameNode#initializeSharedEdits should populate shared edits dir
    with edit log segments. (atm)

    HDFS-2708. Stats for the # of blocks per DN. (atm)

    HDFS-3279. Move the FSEditLog constructor with @VisibleForTesting to
    TestEditLog.  (Arpit Gupta via szetszwo)

    HDFS-3294. Fix code indentation in NamenodeWebHdfsMethods and
    DatanodeWebHdfsMethods.  (szetszwo)

    HDFS-3263. HttpFS should read HDFS config from Hadoop site.xml files (tucu)

    HDFS-3206. Miscellaneous xml cleanups for OEV.
    (Colin Patrick McCabe via eli)

    HDFS-3169. TestFsck should test multiple -move operations in a row.
    (Colin Patrick McCabe via eli)

    HDFS-3258. Test for HADOOP-8144 (pseudoSortByDistance in
    NetworkTopology for first rack local node). (Junping Du via eli)

    HDFS-3322. Use HdfsDataInputStream and HdfsDataOutputStream in Hdfs.
    (szetszwo)

    HDFS-3339. Change INode to package private.  (John George via szetszwo)

    HDFS-3303. Remove Writable implementation from RemoteEditLogManifest.
    (Brandon Li via szetszwo)

    HDFS-2617. Replaced Kerberized SSL for image transfer and fsck
    with SPNEGO-based solution. (jghoman, omalley, tucu, and atm via eli)

    HDFS-3365. Enable users to disable socket caching in DFS client
    configuration (todd)

    HDFS-3375. Put client name in DataXceiver thread name for readBlock
    and keepalive (todd)

    HDFS-3363. Define BlockCollection and MutableBlockCollection interfaces
    so that INodeFile and INodeFileUnderConstruction do not have to be used in
    block management.  (John George via szetszwo)

    HDFS-3211. Add fence(..) and replace NamenodeRegistration with JournalInfo
    and epoch in JournalProtocol. (suresh via szetszwo)

    HDFS-3418. Rename BlockWithLocationsProto datanodeIDs field to storageIDs.
    (eli)

  OPTIMIZATIONS

    HDFS-3024. Improve performance of stringification in addStoredBlock (todd)

    HDFS-2477. Optimize computing the diff between a block report and the
    namenode state. (Tomasz Nykiel via hairong)

    HDFS-2495. Increase granularity of write operations in ReplicationMonitor
    thus reducing contention for write lock. (Tomasz Nykiel via hairong)

    HDFS-2476. More CPU efficient data structure for under-replicated,
    over-replicated, and invalidated blocks. (Tomasz Nykiel via todd)

    HDFS-3378. Remove DFS_NAMENODE_SECONDARY_HTTPS_PORT_KEY and DEFAULT. (eli)

  BUG FIXES

    HDFS-2481. Unknown protocol: org.apache.hadoop.hdfs.protocol.ClientProtocol.
    (sanjay)

    HDFS-2497. Fix TestBackupNode failure. (suresh)

    HDFS-2499. RPC client is created incorrectly introduced in HDFS-2459.
    (suresh)

    HDFS-2526. (Client)NamenodeProtocolTranslatorR23 do not need to keep a
    reference to rpcProxyWithoutRetry (atm)

    HDFS-2532. TestDfsOverAvroRpc timing out in trunk (Uma Maheswara Rao G
    via todd)

    HDFS-2666. Fix TestBackupNode failure. (suresh)

    HDFS-2663. Optional protobuf parameters are not handled correctly. (suresh)

    HDFS-2694. Removal of Avro broke non-PB NN services. (atm)

    HDFS-2687. Tests failing with ClassCastException post protobuf RPC
    changes. (suresh)

    HDFS-2700. Fix failing TestDataNodeMultipleRegistrations in trunk
    (Uma Maheswara Rao G via todd)

    HDFS-2739. SecondaryNameNode doesn't start up. (jitendra)

    HDFS-2768. BackupNode stop can not close proxy connections because
    it is not a proxy instance. (Uma Maheswara Rao G via eli)

    HDFS-2968. Protocol translator for BlockRecoveryCommand broken when
    multiple blocks need recovery. (todd)

    HDFS-3020. Fix editlog to automatically sync when buffer is full. (todd)

    HDFS-3038. Add FSEditLog.metrics to findbugs exclude list. (todd via atm)

    HDFS-2285. BackupNode should reject requests to modify namespace.
    (shv and Uma Maheswara Rao)

    HDFS-2764. TestBackupNode is racy. (atm)

    HDFS-2188. Make FSEditLog create its journals from a list of URIs rather 
    than NNStorage. (Ivan Kelly via jitendra)

    HDFS-1765. Block Replication should respect under-replication
    block priority. (Uma Maheswara Rao G via eli)

    HDFS-3093. Fix bug where namenode -format interpreted the -force flag in
    reverse. (todd)

    HDFS-3005. FSVolume.decDfsUsed(..) should be synchronized.  (szetszwo)

    HDFS-3099. SecondaryNameNode does not properly initialize metrics system.
    (atm)

    HDFS-3062. Fix bug which prevented MR job submission from creating
    delegation tokens on an HA cluster. (Mingjie Lai via todd)

    HDFS-3083. Cannot run an MR job with HA and security enabled when
    second-listed NN active. (atm)

    HDFS-3100. In BlockSender, throw an exception when it needs to verify
    checksum but the meta data does not exist.  (Brandon Li via szetszwo)

    HDFS-3132. Fix findbugs warning on HDFS trunk. (todd)

    HDFS-3156. TestDFSHAAdmin is failing post HADOOP-8202. (atm)

    HDFS-3143. TestGetBlocks.testGetBlocks is failing. (Arpit Gupta via atm)

    HDFS-3142. TestHDFSCLI.testAll is failing. (Brandon Li via atm)

    HDFS-3070. HDFS balancer doesn't ensure that hdfs-site.xml is loaded. (atm)

    HDFS-2995. start-dfs.sh should only start the 2NN for namenodes
    with dfs.namenode.secondary.http-address configured. (eli)

    HDFS-3174. Fix assert in TestPendingDataNodeMessages. (eli)

    HDFS-3199. TestValidateConfigurationSettings is failing. (todd via eli)

    HDFS-3202. NamespaceInfo PB translation drops build version. (atm)

    HDFS-3109. Remove hsqldf exclusions from pom.xml. (Ravi Prakash
    via suresh)

    HDFS-3210. JsonUtil#toJsonMap for for a DatanodeInfo should use
    "ipAddr" instead of "name". (eli)

    HDFS-3208. Bogus entries in hosts files are incorrectly displayed
    in the report. (eli)

    HDFS-3136. Remove SLF4J dependency as HDFS does not need it to fix
    unnecessary warnings. (Jason Lowe via suresh)

    HDFS-3214. InterDatanodeProtocolServerSideTranslatorPB doesn't handle
    null response from initReplicaRecovery (todd)

    HDFS-3234. Accidentally left log message in GetConf after HDFS-3226 (todd)

    HDFS-3236. NameNode does not initialize generic conf keys when started
    with -initializeSharedEditsDir (atm)

    HDFS-3248. bootstrapStandby repeated twice in hdfs namenode usage message
    (Colin Patrick McCabe via todd)

    HDFS-2696. Fix the fuse-fds build. (Bruno Mahé via eli)

    HDFS-3260. TestDatanodeRegistration should set minimum DN version in
    addition to minimum NN version. (atm)

    HDFS-3255. HA DFS returns wrong token service (Daryn Sharp via todd)

    HDFS-3256. HDFS considers blocks under-replicated if topology script is
    configured with only 1 rack. (atm)

    HDFS-2799. Trim fs.checkpoint.dir values. (Amith D K via eli)

    HDFS-2765. TestNameEditsConfigs is incorrectly swallowing IOE. (atm)

    HDFS-3268. FileContext API mishandles token service and incompatible with
    HA (Daryn Sharp via todd)

    HDFS-3284. bootstrapStandby fails in secure cluster (todd)

    HDFS-3165. HDFS Balancer scripts are refering to wrong path of
    hadoop-daemon.sh (Amith D K via eli)

    HDFS-891. DataNode no longer needs to check for dfs.network.script.
    (harsh via eli)

    HDFS-3305. GetImageServlet should consider SBN a valid requestor in a
    secure HA setup. (atm)

    HDFS-3314. HttpFS operation for getHomeDirectory is incorrect. (tucu)

    HDFS-3319. Change DFSOutputStream to not to start a thread in constructors.
    (szetszwo)

    HDFS-3181. Fix a test case in TestLeaseRecovery2.  (szetszwo)

    HDFS-3309. HttpFS (Hoop) chmod not supporting octal and sticky bit 
    permissions. (tucu)

    HDFS-3326. Append enabled log message uses the wrong variable.
    (Matthew Jacobs via eli)

    HDFS-3336. hdfs launcher script will be better off not special casing 
    namenode command with regards to hadoop.security.logger (rvs via tucu)

    HDFS-3330. If GetImageServlet throws an Error or RTE, response should not
    have HTTP "OK" status. (todd)

    HDFS-3351. NameNode#initializeGenericKeys should always set fs.defaultFS
    regardless of whether HA or Federation is enabled. (atm)

    HDFS-3359. DFSClient.close should close cached sockets. (todd)

    HDFS-3350. In INode, add final to compareTo(..), equals(..) and hashCode(),
    and remove synchronized from updatePermissionStatus(..).  (szetszwo)

    HDFS-3357. DataXceiver reads from client socket with incorrect/no timeout
    (todd)

    HDFS-3376. DFSClient fails to make connection to DN if there are many
    unusable cached sockets (todd)

    HDFS-3328. NPE in DataNode.getIpcPort. (eli)

    HDFS-3396. FUSE build fails on Ubuntu 12.04. (Colin Patrick McCabe via eli)

    HDFS-3395. NN doesn't start with HA+security enabled and HTTP address
    set to 0.0.0.0. (atm)

    HDFS-3026. HA: Handle failure during HA state transition. (atm)

    HDFS-860. fuse-dfs truncate behavior causes issues with scp.
    (Brian Bockelman via eli)

  BREAKDOWN OF HDFS-1623 SUBTASKS

    HDFS-2179. Add fencing framework and mechanisms for NameNode HA. (todd)
    
    HDFS-1974. Introduce active and standy states to the namenode. (suresh)
    
    HDFS-2407. getServerDefaults and getStats don't check operation category (atm)
    
    HDFS-1973. HA: HDFS clients must handle namenode failover and switch over to
    the new active namenode. (atm)
    
    HDFS-2301. Start/stop appropriate namenode services when transition to active
    and standby states. (suresh)
    
    HDFS-2231. Configuration changes for HA namenode. (suresh)
    
    HDFS-2418. Change ConfiguredFailoverProxyProvider to take advantage of
    HDFS-2231. (atm)
    
    HDFS-2393. Mark appropriate methods of ClientProtocol with the idempotent
    annotation. (atm)
    
    HDFS-2523. Small NN fixes to include HAServiceProtocol and prevent NPE on
    shutdown. (todd)
    
    HDFS-2577. NN fails to start since it tries to start secret manager in
    safemode. (todd)
    
    HDFS-2582. Scope dfs.ha.namenodes config by nameservice (todd)
    
    HDFS-2591. MiniDFSCluster support to mix and match federation with HA (todd)
    
    HDFS-1975. Support for sharing the namenode state from active to standby.
    (jitendra, atm, todd)
    
    HDFS-1971. Send block report from datanode to both active and standby
    namenodes. (sanjay, todd via suresh)
    
    HDFS-2616. Change DatanodeProtocol#sendHeartbeat() to return HeartbeatResponse.
    (suresh)
    
    HDFS-2622. Fix TestDFSUpgrade in HA branch. (todd)
    
    HDFS-2612. Handle refreshNameNodes in federated HA clusters (todd)
    
    HDFS-2623. Add test case for hot standby capability (todd)
    
    HDFS-2626. BPOfferService.verifyAndSetNamespaceInfo needs to be synchronized
    (todd)
    
    HDFS-2624. ConfiguredFailoverProxyProvider doesn't correctly stop
    ProtocolTranslators (todd)
    
    HDFS-2625. TestDfsOverAvroRpc failing after introduction of HeartbeatResponse
    type (todd)
    
    HDFS-2627. Determine DN's view of which NN is active based on heartbeat
    responses (todd)
    
    HDFS-2634. Standby needs to ingest latest edit logs before transitioning to
    active (todd)
    
    HDFS-2671. NN should throw StandbyException in response to RPCs in STANDBY
    state (todd)
    
    HDFS-2680. DFSClient should construct failover proxy with exponential backoff
    (todd)
    
    HDFS-2683. Authority-based lookup of proxy provider fails if path becomes
    canonicalized (todd)
    
    HDFS-2689. HA: BookKeeperEditLogInputStream doesn't implement isInProgress()
    (atm)
    
    HDFS-2602. NN should log newly-allocated blocks without losing BlockInfo (atm)
    
    HDFS-2667. Fix transition from active to standby (todd)
    
    HDFS-2684. Fix up some failing unit tests on HA branch (todd)
    
    HDFS-2679. Add interface to query current state to HAServiceProtocol (eli via
    todd)
    
    HDFS-2677. Web UI should indicate the NN state. (eli via todd)
    
    HDFS-2678. When a FailoverProxyProvider is used, DFSClient should not retry
    connection ten times before failing over (atm via todd)
    
    HDFS-2682. When a FailoverProxyProvider is used, Client should not retry for 45
    times if it is timing out to connect to server. (Uma Maheswara Rao G via todd)
    
    HDFS-2693. Fix synchronization issues around state transition (todd)
    
    HDFS-1972. Fencing mechanism for block invalidations and replications (todd)
    
    HDFS-2714. Fix test cases which use standalone FSNamesystems (todd)
    
    HDFS-2692. Fix bugs related to failover from/into safe mode. (todd)
    
    HDFS-2716. Configuration needs to allow different dfs.http.addresses for each
    HA NN (todd)
    
    HDFS-2720. Fix MiniDFSCluster HA support to work properly on Windows. (Uma
    Maheswara Rao G via todd)
    
    HDFS-2291. Allow the StandbyNode to make checkpoints in an HA setup. (todd)
    
    HDFS-2709. Appropriately handle error conditions in EditLogTailer (atm via
    todd)
    
    HDFS-2730. Refactor shared HA-related test code into HATestUtil class (todd)
    
    HDFS-2762. Fix TestCheckpoint timing out on HA branch. (Uma Maheswara Rao G via
    todd)
    
    HDFS-2724. NN web UI can throw NPE after startup, before standby state is
    entered. (todd)
    
    HDFS-2753. Fix standby getting stuck in safemode when blocks are written while
    SBN is down. (Hari Mankude and todd via todd)
    
    HDFS-2773. Reading edit logs from an earlier version should not leave blocks in
    under-construction state. (todd)
    
    HDFS-2775. Fix TestStandbyCheckpoints.testBothNodesInStandbyState failing
    intermittently. (todd)
    
    HDFS-2766. Test for case where standby partially reads log and then performs
    checkpoint. (atm)
    
    HDFS-2738. FSEditLog.selectinputStreams is reading through in-progress streams
    even when non-in-progress are requested. (atm)
    
    HDFS-2789. TestHAAdmin.testFailover is failing (eli)
    
    HDFS-2747. Entering safe mode after starting SBN can NPE. (Uma Maheswara Rao G
    via todd)
    
    HDFS-2772. On transition to active, standby should not swallow ELIE. (atm)
    
    HDFS-2767. ConfiguredFailoverProxyProvider should support NameNodeProtocol.
    (Uma Maheswara Rao G via todd)
    
    HDFS-2795. Standby NN takes a long time to recover from a dead DN starting up.
    (todd)
    
    HDFS-2592. Balancer support for HA namenodes. (Uma Maheswara Rao G via todd)
    
    HDFS-2367. Enable the configuration of multiple HA cluster addresses. (atm)
    
    HDFS-2812. When becoming active, the NN should treat all leases as freshly
    renewed. (todd)
    
    HDFS-2737. Automatically trigger log rolls periodically on the active NN. (todd
    and atm)
    
    HDFS-2820. Add a simple sanity check for HA config (todd)
    
    HDFS-2688. Add tests for quota tracking in an HA cluster. (todd)
    
    HDFS-2804. Should not mark blocks under-replicated when exiting safemode (todd)
    
    HDFS-2807. Service level authorizartion for HAServiceProtocol. (jitendra)
    
    HDFS-2809. Add test to verify that delegation tokens are honored after
    failover. (jitendra and atm)
    
    HDFS-2838. NPE in FSNamesystem when in safe mode. (Gregory Chanan via eli)
    
    HDFS-2805. Add a test for a federated cluster with HA NNs. (Brandon Li via
    jitendra)
    
    HDFS-2841. HAAdmin does not work if security is enabled. (atm)
    
    HDFS-2691. Fixes for pipeline recovery in an HA cluster: report RBW replicas
    immediately upon pipeline creation. (todd)
    
    HDFS-2824. Fix failover when prior NN died just after creating an edit log
    segment. (atm via todd)
    
    HDFS-2853. HA: NN fails to start if the shared edits dir is marked required
    (atm via eli)
    
    HDFS-2845. SBN should not allow browsing of the file system via web UI. (Bikas
    Saha via atm)
    
    HDFS-2742. HA: observed dataloss in replication stress test. (todd via eli)
    
    HDFS-2870. Fix log level for block debug info in processMisReplicatedBlocks
    (todd)
    
    HDFS-2859. LOCAL_ADDRESS_MATCHER.match has NPE when called from
    DFSUtil.getSuffixIDs when the host is incorrect (Bikas Saha via todd)
    
    HDFS-2861. checkpointing should verify that the dfs.http.address has been
    configured to a non-loopback for peer NN (todd)
    
    HDFS-2860. TestDFSRollback#testRollback is failing. (atm)
    
    HDFS-2769. HA: When HA is enabled with a shared edits dir, that dir should be
    marked required. (atm via eli)
    
    HDFS-2863. Failures observed if dfs.edits.dir and shared.edits.dir have same
    directories. (Bikas Saha via atm)
    
    HDFS-2874. Edit log should log to shared dirs before local dirs. (todd)
    
    HDFS-2890. DFSUtil#getSuffixIDs should skip unset configurations. (atm)
    
    HDFS-2792. Make fsck work. (atm)
    
    HDFS-2808. HA: haadmin should use namenode ids. (eli)
    
    HDFS-2819. Document new HA-related configs in hdfs-default.xml. (eli)
    
    HDFS-2752. HA: exit if multiple shared dirs are configured. (eli)
    
    HDFS-2894. HA: automatically determine the nameservice Id if only one
    nameservice is configured. (eli)
    
    HDFS-2733. Document HA configuration and CLI. (atm)
    
    HDFS-2794. Active NN may purge edit log files before standby NN has a chance to
    read them (todd)
    
    HDFS-2901. Improvements for SBN web UI - not show under-replicated/missing
    blocks. (Brandon Li via jitendra)
    
    HDFS-2905. HA: Standby NN NPE when shared edits dir is deleted. (Bikas Saha via
    jitendra)
    
    HDFS-2579. Starting delegation token manager during safemode fails. (todd)
    
    HDFS-2510. Add HA-related metrics. (atm)
    
    HDFS-2924. Standby checkpointing fails to authenticate in secure cluster.
    (todd)
    
    HDFS-2915. HA: TestFailureOfSharedDir.testFailureOfSharedDir() has race
    condition. (Bikas Saha via jitendra)
    
    HDFS-2912. Namenode not shutting down when shared edits dir is inaccessible.
    (Bikas Saha via atm)
    
    HDFS-2917. HA: haadmin should not work if run by regular user (eli)
    
    HDFS-2939. TestHAStateTransitions fails on Windows. (Uma Maheswara Rao G via
    atm)
    
    HDFS-2947. On startup NN throws an NPE in the metrics system. (atm)
    
    HDFS-2942. TestActiveStandbyElectorRealZK fails if build dir does not exist.
    (atm)
    
    HDFS-2948. NN throws NPE during shutdown if it fails to startup (todd)
    
    HDFS-2909. HA: Inaccessible shared edits dir not getting removed from FSImage
    storage dirs upon error. (Bikas Saha via jitendra)
    
    HDFS-2934. Allow configs to be scoped to all NNs in the nameservice. (todd)
    
    HDFS-2935. Shared edits dir property should be suffixed with nameservice and
    namenodeID (todd)
    
    HDFS-2928. ConfiguredFailoverProxyProvider should not create a NameNode proxy
    with an underlying retry proxy. (Uma Maheswara Rao G via atm)
    
    HDFS-2955. IllegalStateException during standby startup in getCurSegmentTxId.
    (Hari Mankude via atm)
    
    HDFS-2937. TestDFSHAAdmin needs tests with MiniDFSCluster. (Brandon Li via
    suresh)
    
    HDFS-2586. Add protobuf service and implementation for HAServiceProtocol.
    (suresh via atm)
    
    HDFS-2952. NN should not start with upgrade option or with a pending an
    unfinalized upgrade. (atm)
    
    HDFS-2974. MiniDFSCluster does not delete standby NN name dirs during format.
    (atm)
    
    HDFS-2929. Stress test and fixes for block synchronization (todd)
    
    HDFS-2972. Small optimization building incremental block report (todd)
    
    HDFS-2973. Re-enable NO_ACK optimization for block deletion. (todd)
    
    HDFS-2922. HA: close out operation categories (eli)
    
    HDFS-2993. HA: BackupNode#checkOperation should permit CHECKPOINT operations
    (eli)
    
    HDFS-2904. Client support for getting delegation tokens. (todd)
    
    HDFS-3013. HA: NameNode format doesn't pick up
    dfs.namenode.name.dir.NameServiceId configuration (Mingjie Lai via todd)
    
    HDFS-3019. Fix silent failure of TestEditLogJournalFailures (todd)
    
    HDFS-2958. Sweep for remaining proxy construction which doesn't go through
    failover path. (atm)
    
    HDFS-2920. fix remaining TODO items. (atm and todd)
    
    HDFS-3027. Implement a simple NN health check. (atm)
    
    HDFS-3023. Optimize entries in edits log for persistBlocks call. (todd)
    
    HDFS-2979. Balancer should use logical uri for creating failover proxy with HA
    enabled. (atm)
    
    HDFS-3035. Fix failure of TestFileAppendRestart due to OP_UPDATE_BLOCKS (todd)
    
    HDFS-3039. Address findbugs and javadoc warnings on branch. (todd via atm)

Release 0.23.10 - UNRELEASED

  INCOMPATIBLE CHANGES

  NEW FEATURES

  IMPROVEMENTS

    HDFS-5010. Reduce the frequency of getCurrentUser() calls from namenode
    (kihwal)

    HDFS-5346. Avoid unnecessary call to getNumLiveDataNodes() for each block 
    during IBR processing (Ravi Prakash via kihwal)

  OPTIMIZATIONS

  BUG FIXES

    HDFS-4998. TestUnderReplicatedBlocks fails intermittently (kihwal)

    HDFS-4329. DFSShell issues with directories with spaces in name (Cristina
    L. Abad via jeagles)

    HDFS-5526. Datanode cannot roll back to previous layout version (kihwal)

    HDFS-5557. Write pipeline recovery for the last packet in the block may
    cause rejection of valid replicas. (kihwal)

    HDFS-5558. LeaseManager monitor thread can crash if the last block is
    complete but another block is not. (kihwal)

Release 0.23.9 - 2013-07-08

  INCOMPATIBLE CHANGES

  NEW FEATURES
    
  IMPROVEMENTS
    
  OPTIMIZATIONS

  BUG FIXES

    HDFS-4867. metaSave NPEs when there are invalid blocks in repl queue.
    (Plamen Jeliazkov and Ravi Prakash via shv)

    HDFS-4862. SafeModeInfo.isManual() returns true when resources are low even
    if it wasn't entered into manually (Ravi Prakash via kihwal)

    HDFS-4832. Namenode doesn't change the number of missing blocks in
    safemode when DNs rejoin or leave (Ravi Prakash via kihwal)

    HDFS-4878. On Remove Block, block is not removed from neededReplications
    queue. (Tao Luo via shv)

    HDFS-4205. fsck fails with symlinks. (jlowe)

Release 0.23.8 - 2013-06-05

  INCOMPATIBLE CHANGES

    HDFS-4714. Log short messages in Namenode RPC server for exceptions 
    meant for clients. (kihwal)

  NEW FEATURES

  IMPROVEMENTS

  OPTIMIZATIONS

  BUG FIXES

    HDFS-4477. Secondary namenode may retain old tokens (daryn via kihwal)

    HDFS-4699. TestPipelinesFailover#testPipelineRecoveryStress fails
    sporadically (Chris Nauroth via kihwal)

    HDFS-4805. Webhdfs client is fragile to token renewal errors 
    (daryn via kihwal)

    HDFS-3875. Issue handling checksum errors in write pipeline. (kihwal)

    HDFS-4807. createSocketForPipeline() should not include timeout extension
    on connect. (Cristina L. Abad via kihwal)

Release 0.23.7 - 2013-04-18

  INCOMPATIBLE CHANGES

  NEW FEATURES

  IMPROVEMENTS

  OPTIMIZATIONS

    HDFS-4532. RPC call queue may fill due to current user lookup (daryn)

  BUG FIXES

    HDFS-4288. NN accepts incremental BR as IBR in safemode (daryn via kihwal)

    HDFS-4495. Allow client-side lease renewal to be retried beyond soft-limit
    (kihwal)

    HDFS-4128. 2NN gets stuck in inconsistent state if edit log replay fails
    in the middle (kihwal via daryn)

    HDFS-4542. Webhdfs doesn't support secure proxy users (Daryn Sharp via
    kihwal)

    HDFS-4560. Webhdfs cannot use tokens obtained by another user (daryn)

    HDFS-4566. Webdhfs token cancelation should use authentication (daryn)

    HDFS-4567. Webhdfs does not need a token for token operations (daryn via
    kihwal)

    HDFS-4577. Webhdfs operations should declare if authentication is required
    (daryn via kihwal)

    HDFS-3344. Unreliable corrupt blocks counting in TestProcessCorruptBlocks
    (kihwal)

    HDFS-3367. WebHDFS doesn't use the logged in user when opening
    connections (daryn)

    HDFS-4581. checkDiskError should not be called on network errors (Rohit
    Kochar via kihwal)

    HDFS-4649. Webhdfs cannot list large directories (daryn via kihwal)

    HDFS-4548. Webhdfs doesn't renegotiate SPNEGO token (daryn via kihwal)

Release 0.23.6 - 2013-02-06

  INCOMPATIBLE CHANGES

  NEW FEATURES

  IMPROVEMENTS

  OPTIMIZATIONS

  BUG FIXES

    HDFS-4247. saveNamespace should be tolerant of dangling lease (daryn)

    HDFS-4248. Renaming directories may incorrectly remove the paths in leases
    under the tree.  (daryn via szetszwo)

    HDFS-4385. Maven RAT plugin is not checking all source files (tgraves)

    HDFS-4426. Secondary namenode shuts down immediately after startup.
    (Arpit Agarwal via suresh)

Release 0.23.5 - 2012-11-28

  INCOMPATIBLE CHANGES

    HDFS-4080. Add a separate logger for block state change logs to enable turning
    off those logs. (Kihwal Lee via suresh)

  NEW FEATURES

  IMPROVEMENTS

  OPTIMIZATIONS

    HDFS-4075. Reduce recommissioning overhead (Kihwal Lee via daryn)

    HDFS-3990.  NN's health report has severe performance problems (daryn)

    HDFS-4181.  LeaseManager tries to double remove and prints extra messages
    (Kihwal Lee via daryn)

  BUG FIXES

    HDFS-3829. TestHftpURLTimeouts fails intermittently with JDK7  (Trevor
    Robinson via tgraves)

    HDFS-3824. TestHftpDelegationToken fails intermittently with JDK7 (Trevor
    Robinson via tgraves)

    HDFS-3224. Bug in check for DN re-registration with different storage ID
    (jlowe)

    HDFS-4090. getFileChecksum() result incompatible when called against
    zero-byte files. (Kihwal Lee via daryn)

    HDFS-4172. namenode does not URI-encode parameters when building URI for
    datanode request (Derek Dagit via bobby)

    HDFS-4182. SecondaryNameNode leaks NameCache entries (bobby)

    HDFS-4186. logSync() is called with the write lock held while releasing
    lease (Kihwal Lee via daryn)

Release 0.23.4

  INCOMPATIBLE CHANGES

  NEW FEATURES

  IMPROVEMENTS

  OPTIMIZATIONS

  BUG FIXES

    HDFS-3831. Failure to renew tokens due to test-sources left in classpath
    (jlowe via bobby)

Release 0.23.3

  INCOMPATIBLE CHANGES

  NEW FEATURES

  IMPROVEMENTS

  OPTIMIZATIONS

  BUG FIXES

    HDFS-3166. Add timeout to Hftp connections.  (Daryn Sharp via szetszwo)

    HDFS-3176. Use MD5MD5CRC32FileChecksum.readFields() in JsonUtil .  (Kihwal
    Lee via szetszwo)

    HDFS-2652. Add support for host-based delegation tokens.  (Daryn Sharp via
    szetszwo)

    HDFS-3308. Uses canonical URI to select delegation tokens in HftpFileSystem
    and WebHdfsFileSystem.  (Daryn Sharp via szetszwo)

    HDFS-3312. In HftpFileSystem, the namenode URI is non-secure but the
    delegation tokens have to use secure URI.  (Daryn Sharp via szetszwo)

    HDFS-3318. Use BoundedInputStream in ByteRangeInputStream, otherwise, it
    hangs on transfers >2 GB.  (Daryn Sharp via szetszwo)

    HDFS-3321. Fix safe mode turn off tip message.  (Ravi Prakash via szetszwo)

    HDFS-3334. Fix ByteRangeInputStream stream leakage.  (Daryn Sharp via
    szetszwo)

    HDFS-3331. In namenode, check superuser privilege for setBalancerBandwidth
    and acquire the write lock for finalizeUpgrade.  (szetszwo)

    HDFS-3577. In DatanodeWebHdfsMethods, use MessageBodyWriter instead of
    StreamingOutput, otherwise, it will fail to transfer large files.
    (szetszwo)

    HDFS-3646. LeaseRenewer can hold reference to inactive DFSClient
    instances forever. (Kihwal Lee via daryn)

    HDFS-3696. Set chunked streaming mode in WebHdfsFileSystem write operations
    to get around a Java library bug causing OutOfMemoryError.  (szetszwo)

    HDFS-3553. Hftp proxy tokens are broken (daryn)

    HDFS-3718. Datanode won't shutdown because of runaway DataBlockScanner
    thread (Kihwal Lee via daryn)

    HDFS-3861. Deadlock in DFSClient (Kihwal Lee via daryn)

    HDFS-3873. Hftp assumes security is disabled if token fetch fails (daryn)

    HDFS-3852. TestHftpDelegationToken is broken after HADOOP-8225 (daryn)

    HDFS-3890. filecontext mkdirs doesn't apply umask as expected
    (Tom Graves via daryn)

Release 0.23.2 - UNRELEASED

  INCOMPATIBLE CHANGES

    HDFS-2887. FSVolume, is a part of FSDatasetInterface implementation, should
    not be referred outside FSDataset.  A new FSVolumeInterface is defined.
    The BlockVolumeChoosingPolicy.chooseVolume(..) method signature is also
    updated.  (szetszwo)

  NEW FEATURES

    HDFS-2943. Expose last checkpoint time and transaction stats as JMX
    metrics. (atm)

  IMPROVEMENTS

    HDFS-2931. Switch DataNode's BlockVolumeChoosingPolicy to private-audience.
    (harsh via szetszwo)

    HDFS-2725. hdfs script usage information is missing the information 
    about "dfs" command (Prashant Sharma via stevel)

    HDFS-2907.  Add a conf property dfs.datanode.fsdataset.factory to make
    FSDataset in Datanode pluggable.  (szetszwo)

    HDFS-2985. Improve logging when replicas are marked as corrupt. (todd)

    HDFS-3098. Update and add tests for HADOOP-8173. (Daryn Sharp via szetszwo)

    HDFS-3104. Add tests for HADOOP-8175. (Daryn Sharp via szetszwo)

    HDFS-3066. Cap space usage of default log4j rolling policy.
    (Patrick Hunt via eli)

  OPTIMIZATIONS

  BUG FIXES
    HDFS-2923. Namenode IPC handler count uses the wrong configuration key
    (todd)

    HDFS-2869. Fix an error in the webhdfs docs for the mkdir op (harsh)

    HDFS-776.  Fix exception handling in Balancer.  (Uma Maheswara Rao G
    via szetszwo)

    HDFS-2815. Namenode sometimes oes not come out of safemode during 
    NN crash + restart. (Uma Maheswara Rao via suresh)

    HDFS-2950. Secondary NN HTTPS address should be listed as a
    NAMESERVICE_SPECIFIC_KEY. (todd)

    HDFS-2525. Race between BlockPoolSliceScanner and append. (Brandon Li
    via jitendra)

    HDFS-2938. Recursive delete of a large directory make namenode
    unresponsive. (Hari Mankude via suresh)

    HDFS-2969. ExtendedBlock.equals is incorrectly implemented (todd)

    HDFS-2944. Typo in hdfs-default.xml causes
    dfs.client.block.write.replace-datanode-on-failure.enable to be mistakenly
    disabled. (atm)

    HDFS-2981. In hdfs-default.xml, the default value of
    dfs.client.block.write.replace-datanode-on-failure.enable should be true.
    (szetszwo)

    HDFS-3008. Negative caching of local addrs doesn't work. (eli)

    HDFS-3006. In WebHDFS, when the return body is empty, set the Content-Type
    to application/octet-stream instead of application/json.  (szetszwo)

    HDFS-2991. Fix case where OP_ADD would not be logged in append(). (todd)

    HDFS-3012. Exception while renewing delegation token. (Bobby Evans via
    jitendra)

    HDFS-3032. Change DFSClient.renewLease() so that it only retries up to the
    lease soft-limit.  (Kihwal Lee via szetszwo)

    HDFS-2038. Update TestHDFSCLI to handle relative paths with globs.
    (Kihwal Lee via szetszwo)

    HDFS-3101. Cannot read empty file using WebHDFS.  (szetszwo)

    HDFS-3160. httpfs should exec catalina instead of forking it.
    (Roman Shaposhnik via eli)

Release 0.23.1 - 2012-02-17 

  INCOMPATIBLE CHANGES

  NEW FEATURES

    HDFS-2316. [umbrella] WebHDFS: a complete FileSystem implementation for 
    accessing HDFS over HTTP (szetszwo)

    HDFS-2594. Support getDelegationTokens and createSymlink in WebHDFS.
    (szetszwo)

    HDFS-2545. Change WebHDFS to support multiple namenodes in federation.
    (szetszwo)

    HDFS-2178. Contributing Hoop to HDFS, replacement for HDFS proxy with 
    read/write capabilities. (tucu)

  IMPROVEMENTS
    HDFS-2560. Refactor BPOfferService to be a static inner class (todd)

    HDFS-2544. Hadoop scripts unconditionally source
    "$bin"/../libexec/hadoop-config.sh. (Bruno Mahé via tomwhite)

    HDFS-2543. HADOOP_PREFIX cannot be overridden. (Bruno Mahé via tomwhite)

    HDFS-2562. Refactor DN configuration variables out of DataNode class
    (todd)

    HDFS-2563. Some cleanup in BPOfferService. (todd)

    HDFS-2568. Use a set to manage child sockets in XceiverServer.
    (harsh via eli)

    HDFS-2454. Move maxXceiverCount check to before starting the
    thread in dataXceiver. (harsh via eli)

    HDFS-2570. Add descriptions for dfs.*.https.address in hdfs-default.xml.
    (eli)

    HDFS-2536. Remove unused imports. (harsh via eli)

    HDFS-2566. Move BPOfferService to be a non-inner class. (todd)

    HDFS-2552. Add Forrest doc for WebHDFS REST API.  (szetszwo)

    HDFS-2587. Add apt doc for WebHDFS REST API.  (szetszwo)

    HDFS-2604. Add a log message to show if WebHDFS is enabled and a
    configuration section in the forrest doc.  (szetszwo)

    HDFS-2511. Add dev script to generate HDFS protobufs. (tucu)

    HDFS-2654. Make BlockReaderLocal not extend RemoteBlockReader2. (eli)

    HDFS-2675. Reduce warning verbosity when double-closing edit logs
    (todd)

    HDFS-2335. DataNodeCluster and NNStorage always pull fresh entropy.
    (Uma Maheswara Rao G via eli)

    HDFS-2574. Remove references to some deprecated properties in conf 
    templates and defaults files. (Joe Crobak via harsh)

    HDFS-2722. HttpFs should not be using an int for block size. (harsh)

    HDFS-2710. Add HDFS tests related to HADOOP-7933. (sid via suresh)

    HDFS-2349. Corruption detected during block transfers between DNs
    should log a WARN instead of INFO. (harsh)

    HDFS-2729. Update BlockManager's comments regarding the invalid block
    set (harsh)

    HDFS-2726. Fix a logging issue under DFSClient's createBlockOutputStream
    method (harsh)

    HDFS-554. Use System.arraycopy in BlockInfo.ensureCapacity. (harsh)

    HDFS-1314. Make dfs.blocksize accept size-indicating prefixes.
    (Sho Shimauchi via harsh)

    HDFS-69. Improve the 'dfsadmin' commandline help. (harsh)

    HDFS-2788. HdfsServerConstants#DN_KEEPALIVE_TIMEOUT is dead code. (eli)

    HDFS-362.  FSEditLog should not writes long and short as UTF8, and should
    not use ArrayWritable for writing non-array items.  (Uma Maheswara Rao G
    via szetszwo)

    HDFS-2803. Add logging to LeaseRenewer for better lease expiration debugging.
    (Jimmy Xiang via todd)

    HDFS-2817. Combine the two TestSafeMode test suites. (todd)

    HDFS-2818. Fix a missing space issue in HDFS webapps' title tags.
    (Devaraj K via harsh)

    HDFS-2397. Undeprecate SecondaryNameNode. (eli)

    HDFS-2814 NamenodeMXBean does not account for svn revision in the version 
    information. (Hitesh Shah via jitendra)

    HDFS-2784. Update hftp and hdfs for host-based token support. 
    (Kihwal Lee via jitendra)

    HDFS-2785. Update webhdfs and httpfs for host-based token support.
    (Robert Joseph Evans via jitendra)

    HDFS-2868. Expose xceiver counts via the DataNode MXBean. (harsh)

    HDFS-3139. Minor Datanode logging improvement. (eli)

  OPTIMIZATIONS

    HDFS-2130. Switch default checksum to CRC32C. (todd)

    HDFS-2533. Remove needless synchronization on some FSDataSet methods.
    (todd)

    HDFS-2129. Simplify BlockReader to not inherit from FSInputChecker.
    (todd)

    HDFS-2246. Enable reading a block directly from local file system
    for a client on the same node as the block file.  (Andrew Purtell,
    Suresh Srinivas and Jitendra Nath Pandey via szetszwo)

    HDFS-2825. Add test hook to turn off the writer preferring its local
    DN. (todd)

    HDFS-2826. Add test case for HDFS-1476 (safemode can initialize
    replication queues before exiting) (todd)

    HDFS-2864. Remove some redundant methods and the constant METADATA_VERSION
    from FSDataset.  (szetszwo)

    HDFS-2879. Change FSDataset to package private.  (szetszwo)

  BUG FIXES

    HDFS-2541. For a sufficiently large value of blocks, the DN Scanner 
    may request a random number with a negative seed value. (harsh via eli)

    HDFS-2502. hdfs-default.xml should include dfs.name.dir.restore.
    (harsh via eli)

    HDFS-2567. When 0 DNs are available, show a proper error when
    trying to browse DFS via web UI. (harsh via eli)

    HDFS-2575. DFSTestUtil may create empty files (todd)

    HDFS-2588. hdfs jsp pages missing DOCTYPE. (Dave Vronay via mattf)

    HDFS-2590. Fix the missing links in the WebHDFS forrest doc.  (szetszwo)

    HDFS-2596. TestDirectoryScanner doesn't test parallel scans. (eli)

    HDFS-2606. webhdfs client filesystem impl must set the content-type 
    header for create/append. (tucu)

    HDFS-2614. hadoop dist tarball is missing hdfs headers. (tucu)
 
    HDFS-2653. DFSClient should cache whether addrs are non-local when
    short-circuiting is enabled. (eli)

    HDFS-2649. eclipse:eclipse build fails for hadoop-hdfs-httpfs.
    (Jason Lowe via eli)

    HDFS-2640. Javadoc generation hangs. (tomwhite)

    HDFS-2553. Fix BlockPoolSliceScanner spinning in a tight loop (Uma
    Maheswara Rao G via todd)

    HDFS-2658. HttpFS introduced 70 javadoc warnings. (tucu)

    HDFS-2706. Use configuration for blockInvalidateLimit if it is set.
    (szetszwo)

    HDFS-2646. Hadoop HttpFS introduced 4 findbug warnings. (tucu)

    HDFS-2657. TestHttpFSServer and TestServerWebApp are failing on trunk. 
    (tucu)

    HDFS-2705. HttpFS server should check that upload requests have correct 
    content-type. (tucu)

    HDFS-2707. HttpFS should read the hadoop-auth secret from a file 
    instead inline from the configuration. (tucu)

    HDFS-2790. FSNamesystem.setTimes throws exception with wrong
    configuration name in the message. (Arpit Gupta via eli)

    HDFS-2810. Leases not getting renewed properly by clients (todd)

    HDFS-2751. Datanode may incorrectly drop OS cache behind reads
    even for short reads. (todd)

    HDFS-2816. Fix missing license header in httpfs findbugsExcludeFile.xml.
    (hitesh via tucu)

    HDFS-2822. processMisReplicatedBlock incorrectly identifies
    under-construction blocks as under-replicated. (todd)

    HDFS-442. dfsthroughput in test jar throws NPE (harsh)

    HDFS-2836. HttpFSServer still has 2 javadoc warnings in trunk.
    (revans2 via tucu)

    HDFS-2837. mvn javadoc:javadoc not seeing LimitedPrivate class
    (revans2 via tucu)

    HDFS-2840. TestHostnameFilter should work with localhost or 
    localhost.localdomain (tucu)

    HDFS-2791. If block report races with closing of file, replica is
    incorrectly marked corrupt. (todd)

    HDFS-2827.  When the parent of a directory is the root, renaming the
    directory results in leases updated incorrectly.  (Uma Maheswara Rao G
    via szetszwo)

    HDFS-2835. Fix findbugs and javadoc issue with GetConf.java.
    (suresh)

    HDFS-2889. getNumCurrentReplicas is package private but should be public on
    0.23 (see HDFS-2408). (Gregory Chanan via atm)

    HDFS-2893. The start/stop scripts don't start/stop the 2NN when
    using the default configuration. (eli)

Release 0.23.0 - 2011-11-01 

  INCOMPATIBLE CHANGES

    HDFS-1526. Dfs client name for a map/reduce task should be unique
    among threads. (hairong)

    HDFS-1536. Improve HDFS WebUI. (hairong)

    HDFS-2210. Remove hdfsproxy. (eli)

    HDFS-1073. Redesign the NameNode's storage layout for image checkpoints
    and edit logs to introduce transaction IDs and be more robust.
    Please see HDFS-1073 section below for breakout of individual patches.

  NEW FEATURES

    HDFS-1359. Add BlockPoolID to Block. (suresh)

    HDFS-1365. Federation: propose ClusterID and BlockPoolID format 
    (Tanping via boryas)

    HDFS-1394. Federation: modify -format option for namenode to generated 
    new blockpool id and accept newcluster (boryas)

    HDFS-1400. Federation: DataTransferProtocol uses ExtendedBlockPool to 
    include BlockPoolID in the protocol. (suresh)

    HDFS-1428. Federation : add cluster ID and block pool ID into 
    Name node web UI(Tanping via boryas)

    HDFS-1450. Federation: Introduce block pool ID into FSDatasetInterface.
    (suresh)

    HDFS-1632. Federation: data node storage structure changes and
    introduce block pool storage. (Tanping via suresh)

    HDFS-1634. Federation: Convert single threaded DataNode into 
    per BlockPool thread model.(boryas)

    HDFS-1637. Federation: FSDataset in Datanode should be created after 
    initial handshake with namenode. (boryas and jitendra)

    HDFS-1653. Federation: Block received message from datanode sends invalid 
    DatanodeRegistration. (Tanping via suresh)

    HDFS-1645. Federation: DatanodeCommond.Finalize needs to include 
    BlockPoolId.  (suresh)

    HDFS-1638. Federation: DataNode.handleDiskError needs to inform 
    ALL namenodes if a disk failed (boryas)

    HDFS-1647. Federation: Multiple namenode configuration. (jitendra)

    HDFS-1639. Federation: Add block pool management to FSDataset. (suresh)

    HDFS-1648. Federation: Only DataStorage must be locked using in_use.lock 
    and no locks must be associated with BlockPoolStorage. (Tanping via suresh)

    HDFS-1641. Federation: Datanode fields that are no longer used should 
    be removed (boryas)

    HDFS-1642. Federation: add Datanode.getDNRegistration(String bpid) 
    method  (boryas)

    HDFS-1643. Federation: remove namenode argument from DataNode 
    constructor (boryas)

    HDFS-1657. Federation: Tests that corrupt block files fail due to changed 
    file path in federation. (suresh)

    HDFS-1661. Federation: Remove unnecessary TODO:FEDERATION comments.
    (jitendra)

    HDFS-1660. Federation: Datanode doesn't start with two namenodes (boryas)

    HDFS-1650. Federation: TestReplication fails. (Tanping via suresh)

    HDFS-1651. Federation: Tests fail due to null pointer exception in 
    Datnode#shutdown() method. (Tanping via suresh)

    HDFS-1649. Federation: Datanode command to refresh namenode list at 
    the datanode. (jitendra)

    HDFS-1646. Federation: MiniDFSClsuter#waitActive() waits for ever 
    with the introduction of BPOfferService in datanode. (suresh)

    HDFS-1659. Federation: BPOfferService exits after one iteration 
    incorrectly.  (Tanping via suresh)

    HDFS-1654. Federation: Fix TestDFSUpgrade and TestDFSRollback failures.
    (suresh)
    
    HDFS-1668. Federation: Datanodes sends block pool usage information 
    to the namenode in heartbeat. (suresh)

    HDFS-1669. Federation: Fix TestHftpFileSystem failure. (suresh)

    HDFS-1670. Federation: remove dnRegistration from Datanode (boryas)

    HDFS-1662. Federation: fix unit test case, TestCheckpoint 
    and TestDataNodeMXBean (tanping via boryas)

    HDFS-1671. Federation: shutdown in DataNode should be able to 
    shutdown individual BP threads as well as the whole DN (boryas).

    HDFS-1663. Federation: Rename getPoolId() everywhere to 
    getBlockPoolId() (tanping via boryas)

    HDFS-1652. FederationL Add support for multiple namenodes in 
    MiniDFSCluster. (suresh)

    HDFS-1672. Federation: refactor stopDatanode(name) to work 
    with multiple Block Pools (boryas)

    HDFS-1687. Federation: DirectoryScanner changes for 
    federation (Matt Foley via boryas)

    HDFS-1626. Make BLOCK_INVALIDATE_LIMIT configurable. (szetszwo)

    HDFS-1655. Federation: DatablockScanner should scan blocks for 
    all the block pools. (jitendra)

    HDFS-1664. Federation: Add block pool storage usage to Namenode WebUI.
    (Tanping via suresh)

    HDFS-1674. Federation: Rename BlockPool class to BlockPoolSlice. 
    (jghoman, Tanping via suresh)

    HDFS-1673. Federation: Datanode changes to track block token secret per 
    namenode. (suresh)

    HDFS-1677. Federation: Fix TestFsck and TestListCorruptFileBlocks 
    failures. (Tanping via suresh)

    HDFS-1678. Federation: Remove unnecessary #getBlockpool() 
    for NameNodeMXBean in FSNameSystem. (Tanping via Suresh)

    HDFS-1688. Federation: Fix failures in fault injection tests,
    TestDiskError, TestDatanodeRestart and TestDFSTartupVersions. (suresh)

    HDFS-1696. Federation: when build version doesn't match - 
    datanode should wait (keep connecting) untill NN comes up 
    with the right version (boryas)

    HDFS-1681. Balancer: support per pool and per node policies. (szetszwo)

    HDFS-1695. Federation: Fix testOIV and TestDatanodeUtils 
    (jhoman and tanping via boryas)

    HDFS:1699. Federation: Fix failure of TestBlockReport.
    (Matt Foley via suresh)

    HDFS-1698. Federation: TestOverReplicatedBlocks and TestWriteToReplica 
    failing. (jhoman and jitendra)

    HDFS-1701. Federation: Fix TestHeartbeathandling.
    (Erik Steffl and Tanping Wang via suresh)

    HDFS-1693. Federation: Fix TestDFSStorageStateRecovery failure. (suresh)

    HDFS-1694. Federation: SimulatedFSDataset changes to work with
    federation and multiple block pools. (suresh)

    HDFS-1689. Federation: Configuration for namenodes. (suresh and jitendra)

    HDFS-1682. Change Balancer CLI for multiple namenodes and balancing
    policy.  (szetszwo)

    HDFS-1697. Federation: fix TestBlockRecovery (boryas)

    HDFS-1702. Federation: fix TestBackupNode and TestRefreshNamendoes
    failures. (suresh)

    HDFS-1706. Federation: TestFileAppend2, TestFileAppend3 and 
    TestBlockTokenWithDFS failing. (jitendra)

    HDFS-1704. Federation: Add a tool that lists namenodes, secondary and
    backup from configuration file. (suresh)

    HDFS-1711. Federation: create method for updating machine name in 
    DataNode.java (boryas)

    HDFS-1712. Federation: when looking up datanode we should use machineNmae 
    (in testOverReplicatedBlocks) (boryas)

    HDFS-1709. Federation: Error "nnaddr url param is null" when clicking on a 
    node from NN Live Node Link. (jitendra)

    HDFS-1714. Federation: refactor upgrade object in DataNode (boryas) 

    HDFS-1715. Federation: warning/error not generated when datanode sees 
    inconsistent/different Cluster ID between namenodes (boryas)

    HDFS-1715. Federation: warning/error not generated when datanode sees 
    inconsistent/different Cluster ID between namenodes (boryas)

    HDFS-1716. Federation: Add decommission tests for federated namenodes.
    (suresh)

    HDFS-1713. Federation: Prevent DataBlockScanner from running in tight loop.
    (jitendra)

    HDFS-1721. Federation: Configuration for principal names should not be 
    namenode specific. (jitendra)

    HDFS-1717. Federation: FSDataset volumeMap access is not synchronized
    correctly. (suresh)

    HDFS-1722. Federation: Add flag to MiniDFSCluser to differentiate between
    federation and non-federation modes. (boryas via suresh)

    HDFS-1718. Federation: MiniDFSCluster#waitActive() bug causes some tests
    to fail. (suresh)

    HDFS-1719. Federation: Fix TestDFSRemove that fails intermittently.
    (suresh)

    HDFS-1720. Federation: FSVolumeSet volumes is not synchronized correctly.
    (suresh)

    HDFS-1700. Federation: fsck needs to work with federation changes.
    (Matt Foley via suresh)

    HDFS-1482. Add listCorruptFileBlocks to DistributedFileSystem.
    (Patrick Kling via hairong)

    HDFS-1448. Add a new tool Offline Edits Viewer (oev).  (Erik Steffl
    via szetszwo)

    HDFS-1735. Federation: merge FSImage change in federation to
    FSImage+NNStorage refactoring in trunk. (suresh)

    HDFS-1737. Federation: Update the layout version for federation
    changes. (suresh)

    HDFS-1744. Federation: Add new layout version to offline image viewer
    and edits viewer. (suresh)

    HDFS-1745. Federation: Fix fault injection test failures. (suresh)

    HDFS-1746. Federation: TestFileAppend3 fails intermittently. (jitendra)

    HDFS-1703. Improve start/stop scripts and add decommission tool for
    federation. (Tanping Wang, Erik Steffl via suresh)

    HDFS-1749. Federation: TestListCorruptFileBlocks failing in federation 
    branch. (jitendra)

    HDFS-1754. Federation: testFsck fails. (boryas)

    HDFS-1755. Federation: The BPOfferService must always connect to namenode
    as the login user. (jitendra)

    HDFS-1675. Support transferring RBW between datanodes. (szetszwo)

    HDFS-1791. Federation: Add command to delete block pool directories 
    from a datanode. (jitendra)

    HDFS-1761. Add a new DataTransferProtocol operation, Op.TRANSFER_BLOCK,
    for transferring RBW/Finalized with acknowledgement and without using RPC.
    (szetszwo)

    HDFS-1813. Federation: Authentication using BlockToken in RPC to datanode 
               fails. (jitendra)

    HDFS-1630. Support fsedits checksum. (hairong)

    HDFS-1606. Provide a stronger data guarantee in the write pipeline by
    adding a new datanode when an existing datanode failed.  (szetszwo)

    HDFS-1442. Api to get delegation token in Hdfs class. (jitendra)

    HDFS-1070. Speedup namenode image loading and saving by storing only
    local file names. (hairong)
    
    HDFS-1751. Intrinsic limits for HDFS files, directories (daryn via boryas).

    HDFS-1873. Federation: Add cluster management web console.
    (Tanping Wang via suresh)

    HDFS 1911 HDFS tests for the newly added viewfs

    HDFS-1814. Add "hdfs groups" command to query the server-side groups
    resolved for a user. (Aaron T. Myers via todd)

    HDFS-1914. Federation: namenode storage directories must be configurable
    specific to name service. (suresh)

    HDFS-1963. Create RPM and Debian packages for HDFS. Changes deployment
    layout to be consistent across the binary tgz, rpm, and deb.
    (Eric Yang via omalley)

    HDFS-2058. Change Data Transfer wire protocol to use protocol buffers.
    (todd)

    HDFS-2055. Add hflush support to libhdfs. (Travis Crawford via eli)
   
    HDFS-2083. Query JMX statistics over http via JMXJsonServlet. (tanping)

    HDFS-2156. Make hdfs and mapreduce rpm only depend on the same major 
    version for common and hdfs. (eyang via omalley)

    HDFS-2202. Add a new DFSAdmin command to set balancer bandwidth of
    datanodes without restarting.  (Eric Payne via szetszwo)

    HDFS-2284. Add a new FileSystem, webhdfs://, for supporting write Http
    access to HDFS.  (szetszwo)

    HDFS-2317. Support read access to HDFS in WebHDFS.  (szetszwo)

    HDFS-2338. Add configuration option to enable/disable WebHDFS.
    (jitendra via szetszwo)

    HDFS-2318. Provide authentication to WebHDFS using SPNEGO and delegation
    tokens.  (szetszwo)

    HDFS-2340. Support getFileBlockLocations and getDelegationToken in WebHDFS.
    (szetszwo)

    HDFS-2348. Support getContentSummary and getFileChecksum in WebHDFS.
    (szetszwo)

    HDFS-2385. Support renew and cancel delegation tokens in WebHDFS.
    (szetszwo)

    HDFS-2539. Support doAs and GETHOMEDIRECTORY in WebHDFS.
    (szetszwo)

  IMPROVEMENTS

    HDFS-1875. MiniDFSCluster hard-codes dfs.datanode.address to localhost
    (Eric Payne via mattf)

    HDFS-2019. Fix all the places where Java method File.list is used with
    FileUtil.list API (Bharath Mundlapudi via mattf)

    HDFS-1934. Fix NullPointerException when certain File APIs return null
    (Bharath Mundlapudi via mattf)

    HDFS-1510. Added test-patch.properties required by test-patch.sh (nigel)

    HDFS-1628. Display full path in AccessControlException.  (John George
    via szetszwo)

    HDFS-1707. Federation: Failure in browsing data on new namenodes. 
    (jitendra)

    HDFS-1683. Test Balancer with multiple NameNodes.  (szetszwo)

    HDFS-1547. Improve decommission mechanism. (suresh)

    HDFS-2143. Federation: In cluster web console, add link to namenode page
    that displays live and dead datanodes. (Ravi Prakash via suresh)

    HDFS-1588. Remove hardcoded strings for configuration keys, "dfs.hosts"
    and "dfs.hosts.exlude". (Erik Steffl via suresh)

    HDFS-1481. NameNode should validate fsimage before rolling. (hairong)

    HDFS-1506. Refactor fsimage loading code. (hairong)

    HDFS-1533. A more elegant FileSystem#listCorruptFileBlocks API
    (HDFS portion) (Patrick Kling via hairong)

    HDFS-1476. listCorruptFileBlocks should be functional while the
    name node is in safe mode. (Patrick Kling via hairong)

    HDFS-1534. Fix some incorrect logs in FSDirectory. (eli)
    
    HDFS-1539. A config option for the datanode to fsycn a block file
    when block is completely written. (dhruba)

    HDFS-1335. HDFS side change of HADDOP-6904: RPC compatibility. (hairong)

    HDFS-1557. Separate Storage from FSImage. (Ivan Kelly via jitendra)
    
    HDFS-560 Enhancements/tuning to hadoop-hdfs/build.xml

    HDFS-1629. Add a method to BlockPlacementPolicy for keeping the chosen
    nodes in the output array.  (szetszwo)

    HDFS-1731. Allow using a file to exclude certain tests from build (todd)

    HDFS-1736. Remove the dependency from DatanodeJspHelper to FsShell.
    (Daryn Sharp via szetszwo)
    
    HDFS-780. Revive TestFuseDFS. (eli)

    HDFS-1445. Batch the calls in DataStorage to FileUtil.createHardLink().
    (Matt Foley via jghoman)

    HDFS-1763. Replace hard-coded option strings with variables from
    DFSConfigKeys. (eli)

    HDFS-1541. Not marking datanodes dead when namenode in safemode.
    (hairong)

    HDFS-1120. Make DataNode's block-to-device placement policy pluggable
    (Harsh J Chouraria via todd)

    HDFS-1785. In BlockReceiver and DataXceiver, clientName.length() is used
    multiple times for determining whether the source is a client or a
    datanode.  (szetszwo)

    HDFS-1789. Refactor frequently used codes from DFSOutputStream and
    DataXceiver.  (szetszwo)

    HDFS-1767. Namenode ignores non-initial block report from datanodes
    when in safemode during startup. (Matt Foley via suresh)

    HDFS-1817. Move pipeline_Fi_[39-51] from TestFiDataTransferProtocol
    to TestFiPipelineClose.  (szetszwo)

    HDFS-1760. In FSDirectory.getFullPathName(..), it is better to return "/"
    for root directory instead of an empty string.  (Daryn Sharp via szetszwo)

    HDFS-1833. Reduce repeated string constructions and unnecessary fields,
    and fix comments in BlockReceiver.PacketResponder.  (szetszwo)

    HDFS-1486. Generalize CLITest structure and interfaces to faciliate
    upstream adoption (e.g. for web testing). (cos)

    HDFS-1844. Move "fs -help" shell command tests from HDFS to COMMOM; see
    also HADOOP-7230.  (Daryn Sharp via szetszwo)

    HDFS-1840. In DFSClient, terminate the lease renewing thread when all files
    being written are closed for a grace period, and start a new thread when
    new files are opened for write.  (szetszwo)

    HDFS-1854. make failure message more useful in
    DFSTestUtil.waitReplication(). (Matt Foley via eli)

    HDFS-1562. Add rack policy tests. (eli)
 
    HDFS-1856. TestDatanodeBlockScanner waits forever, errs without giving 
    information. (Matt Foley via eli)

    HDFS-1295. Improve namenode restart times by short-circuiting the
    first block reports from datanodes. (Matt Foley via suresh)
    Corrected merge error in DataNode.java. (Matt Foley)

    HDFS-1843. Discover file not found early for file append. 
    (Bharath Mundlapudi via jitendra)

    HDFS-1862. Improve test reliability of HDFS-1594. (Aaron T. Myers via eli)

    HDFS-1846. Preallocate edit log with OP_INVALID instead of zero bytes
    to ensure blocks are actually allocated. (Aaron T. Myers via todd)

    HDFS-1741. Provide a minimal pom file to allow integration of HDFS into Sonar
    analysis (cos)

    HDFS-1870. Move and rename DFSClient.LeaseChecker to a seperated class
    LeaseRenewer.  (szetszwo)

    HDFS-1866. Document dfs.datanode.max.transfer.threads in hdfs-default.xml
    (Harsh J Chouraria via todd)

    HDFS-1890. Improve the name, class and value type of the map
    LeaseRenewer.pendingCreates.  (szetszwo)

    HDFS-1865. Share LeaseRenewer among DFSClients so that there is only a
    LeaseRenewer thread per namenode per user.  (szetszwo)

    HDFS-1906. Remove logging exception stack trace in client logs when one of
    the datanode targets to read from is not reachable. (suresh)

    HDFS-1378. Edit log replay should track and report file offsets in case of
    errors. (Aaron T. Myers and Todd Lipcon via todd)

    HDFS-1917. Separate hdfs jars from common in ivy configuration.  (Eric Yang
    via szetszwo)

    HDFS-1899. GenericTestUtils.formatNamenode should be moved to DFSTestUtil
    (Ted Yu via todd)

    HDFS-1117. Metrics 2.0 HDFS instrumentation. (Luke Lu via suresh)

    HDFS-1946. HDFS part of HADOOP-7291. (eli)

    HDFS-1945. Removed the deprecated fields in DataTransferProtocol.
    (szetszwo)

    HDFS-1730. Use DaemonFactory from common and delete it from HDFS.
    (Tanping via suresh)

    HDFS-1573. Add useful tracing information to Lease Renewer thread names
    (todd)

    HDFS-1939. In ivy.xml, test conf should not extend common conf.
    (Eric Yang via szetszwo)

    HDFS-1332  Include more information in exceptions and debug messages
    when BlockPlacementPolicy cannot be satisfied.  (Ted Yu via szetszwo)

    HDFS-1958. Confirmation should be more lenient of user input when
    formatting the NameNode. (todd)

    HDFS-1905. Improve namenode -format command by not making -clusterId
    parameter mandatory. (Bharath Mundlapudi via suresh)

    HDFS-1877. Add a new test for concurrent read and write.  (CW Chung
    via szetszwo)

    HDFS-1959. Better error message for missing namenode directory. (eli)

    HDFS-1996. ivy: hdfs test jar should be independent to common test jar.
    (Eric Yang via szetszwo)

    HDFS-1812. TestHDFSCLI should clean up cluster in teardown method.
    (Uma Maheswara Rao G via todd)

    HDFS-1884. Improve TestDFSStorageStateRecovery to properly throw in the
    case of errors. (Aaron T. Myers via todd)

    HDFS-1727. fsck command should display command usage if user passes any
    illegal argument. (Sravan Kumar via todd)

    HDFS-1636. If dfs.name.dir points to an empty dir, namenode format
    shouldn't require confirmation. (Harsh J Chouraria via todd)

    HDFS-1966. Encapsulate individual DataTransferProtocol op headers.
    (szetszwo)

    HDFS-2024. Format TestWriteRead source codes.  (CW Chung via szetszwo)

    HDFS-1968. Enhance TestWriteRead to support position/sequential read,
    append, truncate and verbose options.  (CW Chung via szetszwo)

    HDFS-1986. Add option to get http/https address from 
    DFSUtil#getInfoServer(). (Tanping via suresh)

    HDFS-2029. In TestWriteRead, check visible length immediately after
    openning the file and fix code style.  (John George via szetszwo)

    HDFS-2040. Only build libhdfs if a flag is passed. (eli)

    HDFS-1586. Add InterfaceAudience and InterfaceStability annotations to 
    MiniDFSCluster. (suresh)

    HDFS-2003. Separate FSEditLog reading logic from edit log memory state
    building logic. (Ivan Kelly via todd)

    HDFS-2066. Create a package and individual class files for
    DataTransferProtocol.  (szetszwo)

    HADOOP-7106. Reorganize project SVN layout to "unsplit" the projects.
    (todd, nigel)

    HDFS-2046. Force entropy to come from non-true random for tests. (todd)

    HDFS-2073. Add @Override annotation to NameNode. (suresh)

    HDFS-420. Fuse-dfs should cache fs handles. (Brian Bockelman and eli)

    HDFS-1568. Improve the log messages in DataXceiver.  (Joey Echeverria via
    szetszwo)

    HDFS-2100. Improve TestStorageRestore. (atm)

    HDFS-2092. Remove some object references to Configuration in DFSClient.
    (Bharath Mundlapudi via szetszwo)

    HDFS-2087. Declare methods in DataTransferProtocol interface, and change
    Sender and Receiver to implement the interface.  (szetszwo)

    HDFS-1723. quota errors messages should use the same scale. (Jim Plush via
    atm)

    HDFS-2110. StreamFile and ByteRangeInputStream cleanup. (eli)

    HDFS-2107. Move block management code from o.a.h.h.s.namenode to a new
    package o.a.h.h.s.blockmanagement.  (szetszwo)

    HDFS-2109. Store uMask as member variable to DFSClient.Conf.  (Bharath
    Mundlapudi via szetszwo)

    HDFS-2111. Add tests for ensuring that the DN will start with a few bad
    data directories. (Harsh J Chouraria via todd)

    HDFS-2134. Move DecommissionManager to the blockmanagement package.
    (szetszwo)

    HDFS-1977. Stop using StringUtils.stringifyException(). 
    (Bharath Mundlapudi via jitendra)

    HDFS-2131. Add new tests for the -overwrite/-f option in put and
    copyFromLocal by HADOOP-7361.  (Uma Maheswara Rao G via szetszwo)

    HDFS-2140. Move Host2NodesMap to the blockmanagement package.  (szetszwo)

    HDFS-2154. In TestDFSShell, use TEST_ROOT_DIR and fix some deprecated
    warnings.  (szetszwo)

    HDFS-2153. Move DFSClientAdapter to test and fix some javac warnings in
    OfflineEditsViewerHelper.  (szetszwo)

    HDFS-2159. Deprecate DistributedFileSystem.getClient() and fixed the
    deprecated warnings in DFSAdmin.  (szetszwo)

    HDFS-2157. Improve header comment in o.a.h.hdfs.server.namenode.NameNode.
    (atm via eli)

    HDFS-2147. Move cluster network topology to block management and fix some
    javac warnings.  (szetszwo)

    HDFS-2141. Remove NameNode roles Active and Standby (they become
    states of the namenode). (suresh)

    HDFS-2161. Move createNamenode(..), createClientDatanodeProtocolProxy(..)
    and Random object creation to DFSUtil; move DFSClient.stringifyToken(..)
    to DelegationTokenIdentifier.  (szetszwo)

    HDFS-1774. Small optimization to FSDataset. (Uma Maheswara Rao G via eli)

    HDFS-2167.  Move dnsToSwitchMapping and hostsReader from FSNamesystem to
    DatanodeManager.  (szetszwo)

    HDFS-2116. Use Mokito in TestStreamFile and TestByteRangeInputStream.
    (Plamen Jeliazkov via shv)

    HDFS-2112.  Move ReplicationMonitor to block management.  (Uma Maheswara
    Rao G via szetszwo)

    HDFS-1739.  Add available volume size to the error message when datanode
    throws DiskOutOfSpaceException.  (Uma Maheswara Rao G via szetszwo)

    HDFS-2144. If SNN shuts down during initialization it does not log the
    cause. (Ravi Prakash via atm)

    HDFS-2180. Refactor NameNode HTTP server into new class. (todd)
    
    HDFS-2198. Remove hardcoded configuration keys. (suresh)

    HDFS-2149. Move EditLogOp serialization formats into FsEditLogOp
    implementations. (Ivan Kelly via todd)

    HDFS-2191. Move datanodeMap from FSNamesystem to DatanodeManager.
    (szetszwo)

    HDFS-2200. Change FSNamesystem.LOG to package private. (szetszwo)

    HDFS-2195. Refactor StorageDirectory to not be an non-static inner class.
    (todd via eli)

    HDFS-2212. Refactor double-buffering code out of EditLogOutputStreams.
    (todd via eli)

    HDFS-2199. Move blockTokenSecretManager from FSNamesystem to BlockManager.
    (Uma Maheswara Rao G via szetszwo)

    HDFS-2187. Make EditLogInputStream act like an iterator over FSEditLogOps
    (Ivan Kelly and todd via todd)

    HDFS-2225. Refactor edit log file management so it's not in classes
    which should be generic to the type of edit log storage. (Ivan Kelly
    via todd)

    HDFS-2108. Move datanode heartbeat handling from namenode package to
    blockmanagement package.  (szetszwo)

    HDFS-2226. Clean up counting of operations in FSEditLogLoader (todd)

    HDFS-2228. Move block and datanode code from FSNamesystem to
    BlockManager and DatanodeManager.  (szetszwo)

    HDFS-2238. In NamenodeFsck.toString(), uses StringBuilder.(..) instead of
    string concatenation.  (Uma Maheswara Rao G via szetszwo)
   
    HDFS-2230. ivy to resolve/retrieve latest common-tests jar published by 
    hadoop common maven build. (gkesavan)

    HDFS-2227. getRemoteEditLogManifest should pull its information from
    FileJournalManager during checkpoint process (Ivan Kelly and Todd Lipcon
    via todd)

    HDFS-2239. Reduce access levels of the fields and methods in FSNamesystem.
    (szetszwo)

    HDFS-2241. Remove implementing FSConstants interface to just get the
    constants from the interface. (suresh)

    HDFS-2237. Change UnderReplicatedBlocks from public to package private.
    (szetszwo)

    HDFS-2233. Add WebUI tests with URI reserved chars. (eli)

    HDFS-2265. Remove unnecessary BlockTokenSecretManager fields/methods from
    BlockManager.  (szetszwo)

    HDFS-2260. Refactor BlockReader into an interface and implementation.
    (todd)

    HDFS-2096. Mavenization of hadoop-hdfs (Alejandro Abdelnur via tomwhite)

    HDFS-2273.  Refactor BlockManager.recentInvalidateSets to a new class.
    (szetszwo)

    HDFS-2266.  Add Namesystem and SafeMode interfaces to avoid directly
    referring to FSNamesystem in BlockManager. (szetszwo)

    HDFS-1217.  Change some NameNode methods from public to package private.
    (Laxman via szetszwo)

    HDFS-2332. Add test for HADOOP-7629 (using an immutable FsPermission
    object as an RPC parameter fails). (todd)

    HDFS-2363. Move datanodes size printing from FSNamesystem.metasave(..)
    to BlockManager.  (Uma Maheswara Rao G via szetszwo)

    HDFS-2209. Make MiniDFS easier to embed in other apps. (stevel)

    HDFS-2205. Log message for failed connection to datanode is not
    followed by a success message. (Ravi Prakash via stevel)

    HDFS-2401. Running a set of methods in a Single Test Class.
    (Jonathan Eagles via mahadev)

    HDFS-2471. Add federation documentation. (suresh)

    HDFS-2485. Improve code layout and constants in UnderReplicatedBlocks
    (stevel)

    HDFS-2356.  Support case insensitive query parameter names in WebHDFS.
    (szetszwo)

    HDFS-2368.  Move SPNEGO conf properties from hdfs-default.xml to
    hdfs-site.xml.  (szetszwo)

    HDFS-2395. Add a root element in the JSON responses of WebHDFS.
    (szetszwo)

    HDFS-2427. Change the default permission in WebHDFS to 755 and add range
    check/validation for all parameters.  (szetszwo)

    HDFS-2501. Add version prefix and root methods to WebHDFS.  (szetszwo)

    HDFS-1869. mkdirs should use the supplied permission for all of the created
    directories. (Daryn Sharp via szetszwo)

    HDFS-2355. Federation: enable using the same configuration file across 
    all the nodes in the cluster. (suresh)

    HDFS-2371. Refactor BlockSender.java for better readability. (suresh)

    HDFS-2493. Remove reference to FSNamesystem in blockmanagement classes.
    (szetszwo)

    HDFS-2294. Download of commons-daemon TAR should not be under target (tucu)

    HDFS-2322. the build fails in Windows because commons-daemon TAR cannot be 
    fetched. (tucu)

    HDFS-2436. Change FSNamesystem.setTimes(..) for allowing setting times on
    directories.  (Uma Maheswara Rao G via szetszwo)

    HDFS-2512. Add textual error message to data transfer protocol responses
    (todd)

    HDFS-2521. Remove custom checksum headers from data transfer protocol
    (todd)

    HDFS-2308. NamenodeProtocol.endCheckpoint is vestigial and can be removed.
    (eli)

  OPTIMIZATIONS

    HDFS-1458. Improve checkpoint performance by avoiding unnecessary image
    downloads and loading. (hairong)

    HDFS-1601. Pipeline ACKs are sent as lots of tiny TCP packets (todd)

    HDFS-1826. NameNode should save image to name directories in parallel
    during upgrade. (Matt Foley via hairong)

    HDFS-2030. Improve usability of namenode -upgrade command.
    (Bharath Mundlapudi via suresh)

    HDFS-2056. Update fetchdt usage. (Tanping Wang via jitendra)

    HDFS-2118. Couple dfs data dir improvements. (eli)

    HDFS-2500. Avoid file system operations in BPOfferService thread while
    processing deletes. (todd)

    HDFS-2465. Add HDFS support for fadvise readahead and drop-behind. (todd)

  BUG FIXES

    HDFS-2347. Fix checkpointTxnCount's comment about editlog size. 
    (Uma Maheswara Rao G via mattf)

    HDFS-2011. Removal and restoration of storage directories on checkpointing
    failure doesn't work properly. (Ravi Prakash via mattf)

    HDFS-1955. FSImage.doUpgrade() was made too fault-tolerant by HDFS-1826.
    (mattf)

    HDFS-2061. Two minor bugs in BlockManager block report processing. (mattf)

    HDFS-1449. Fix test failures - ExtendedBlock must return 
    block file name in #getBlockName(). (suresh)

    HDFS-1680. Fix TestBalancer. (szetszwo)

    HDFS-1705. Balancer command throws NullPointerException. (suresh via
    szetszwo)

    HDFS-1559. Add missing UGM overrides to TestRefreshUserMappings
    (Todd Lipcon via eli)

    HDFS-1585. Fix build after HDFS-1547 (todd)

    HDFS-1684. Balancer cannot start with with multiple namenodes.  (szetszwo)

    HDFS-1516. mvn-install is broken after 0.22 branch creation. (cos)

    HDFS-1360. TestBlockRecovery should bind ephemeral ports.
    (Todd Lipcon via hairong)

    HDFS-1551. Fix pom templates dependency list (gkesavan)

    HDFS-1509. A savenamespace command writes the fsimage and edits into
    all configured directories. (dhruba)

    HDFS-1540. Make Datanode handle errors from RPC calls to namenode
    more elegantly. (dhruba)

    HDFS-1463. Accesstime of a file is not updated in safeMode. (dhruba)

    HDFS-863. Potential deadlock in TestOverReplicatedBlocks. 
    (Ken Goodhope via jghoman)

    HDFS-1607. Fix referenced to misspelled method name getProtocolSigature
    (todd)

    HDFS-1610. Fix TestClientProtocolWithDelegationToken and TestBlockToken
    on trunk after HADOOP-6904 (todd)

    HDFS-1600. Fix release audit warnings on trunk. (todd)

    HDFS-1691. Remove a duplicated static initializer for reading default
    configurations in DFSck.  (Alexey Diomin via szetszwo)

    HDFS-1748. Balancer utilization classification is incomplete.  (szetszwo)

    HDFS-1738. change hdfs jmxget to return an empty string instead of 
    null when an attribute value is not available (tanping vi boryas)

    HDFS-1757. Don't compile fuse-dfs by default. (eli)

    HDFS-1770. TestFiRename fails due to invalid block size. (eli)

    HDFS-1797. Fix new findbugs warning introduced by HDFS-1120 (todd)

    HDFS-1611. Fix up some log messages in DFSClient and MBean registration
    (Uma Maheswara Rao G via todd)

    HDFS-1543. Reduce dev. cycle time by moving system testing artifacts from
    default build and push to maven for HDFS (Luke Lu via cos)

    HDFS-1818. TestHDFSCLI is failing on trunk after HADOOP-7202.
    (Aaron T. Myers via todd)

    HDFS-1828. TestBlocksWithNotEnoughRacks intermittently fails assert.
    (Matt Foley via eli)

    HDFS-1824. delay instantiation of file system object until it is
     needed (linked to HADOOP-7207) (boryas)

    HDFS-1831. Fix append bug in FileContext and implement CreateFlag
    check (related to HADOOP-7223). (suresh)

    HDFS-1594. When the disk becomes full Namenode is getting shutdown and 
    not able to recover. (Aaron T. Myers via eli)

    HDFS-1822. Handle editlog opcode conflict with 0.20.203 during upgrade,
    by throwing an error to indicate the editlog needs to be empty.
    (suresh)

    HDFS-1808. TestBalancer waits forever, errs without giving information.
    (Matt Foley via eli)

    HDFS-1829. TestNodeCount waits forever, errs without giving information.
    (Matt Foley via eli)

    HDFS-1860. when renewing/canceling DelegationToken over http we need to
     pass exception information back to the caller.(boryas)

    HDFS-1871. Mapreduce build fails due to MiniDFSCluster change from
    HDFS-1052. (suresh)

    HDFS-1876. One MiniDFSCluster constructor ignores numDataNodes parameter
    (todd)

    HDFS-1773. Do not show decommissioned datanodes, which are not in both
    include and exclude lists, on web and JMX interfaces.
    (Tanping Wang via szetszwo)

    HDFS-1888. MiniDFSCluster#corruptBlockOnDatanodes() access must be
    public. (suresh)

    HDFS-1889. incorrect path in start/stop dfs script. (John George via eli)

    HDFS-1891. Disable IPV6 for junit tests to fix TestBackupNode failure.
    (suresh)

    HDFS-1898. Tests failing on trunk due to use of NameNode.format.
    (todd via eli)

    HDFS-1902. Fix setrep path display for TestHDFSCLI.  (Daryn Sharp
    via szetszwo)

    HDFS-1827. Fix timeout problem in TestBlockReplacement.  (Matt Foley
    via szetszwo)

    HDFS-1908. Fix a NullPointerException in fi.DataTransferTestUtil.
    (szetszwo)

    HDFS-1912. Update tests for FsShell standardized error messages.
    (Daryn Sharp via szetszwo)

    HDFS-1903. Fix path display for rm/rmr in TestHDFSCLI and TestDFSShell.
    (Daryn Sharp via szetszwo)

    HDFS-1627. Fix NullPointerException in Secondary NameNode. (hairong)

    HDFS-1928. Fix path display for touchz in TestHDFSCLI.
    (Daryn Sharp via todd)

    HDFS-1938. Fix ivy-retrieve-hdfs dependence in build.xml and aop.xml.
    (Eric Yang via szetszwo)

    HDFS-1929. TestEditLogFileOutputStream fails if running on same host as NN
    (Aaron T. Myers via todd)

    HDFS-1933. Update TestDFSShell for improved "test" shell command. (Daryn
    Sharp via todd)
    
    HDFS-1931. Update TestDFSShell for improved "du" shell command. (Daryn
    Sharp via todd)

    HDFS-1439. HDFS Federation: Fix compilation error in TestFiHftp. (suresh)

    HDFS-1881. Federation: after taking snapshot the current directory 
    of datanode is empty. (Tanping Wang via suresh)

    HDFS-1927. Fix a bug which causes ip=null in NameNode audit log.
    (John George via szetszwo)

    HDFS-1953. Federation: Change name node mxbean name in cluster web 
    console. (Tanping Wang via suresh)

    HDFS-1922. Fix recurring failure of TestJMXGet (Luke Lu via todd)

    HDFS-1371. One bad node can incorrectly flag many files as corrupt.
    (Tanping Wang via jitendra)

    HDFS-1943. Fail to start datanode while start-dfs.sh is executed by 
    root user. (Wei Yongjun via jghoman)

    HDFS-1983. Fix path display for copy and rm commands in TestHDFSCLI and
    TestDFSShell. (Daryn Sharp via todd)

    HDFS-1999. Tests use deprecated configs. (Aaron T. Myers via eli)

    HDFS-1592. Datanode startup doesn't honor volumes.tolerated. 
    (Bharath Mundlapudi via jitendra)

    HDFS-1920. libhdfs does not build for ARM processors.
    (Trevor Robinson via eli)

    HDFS-1936. Layout version change from HDFS-1822 causes upgrade failure.
    (suresh)

    HDFS-2021. Update numBytesAcked before sending the ack in PacketResponder.
    (John George via szetszwo)

    HDFS-2020. Fix TestDFSUpgradeFromImage by removing the use of DataNode
    as a singleton. (suresh via todd)

    HDFS-2022. ant binary should build libhdfs. (Eric Yang via eli)

    HDFS-2014. Change HDFS scripts to work in developer enviroment post
    RPM packaging changes. (Eric Yang via suresh)

    HDFS-1995. Federation: Minor bug fixes and modification cluster web UI.
    (Tanping Wang via suresh)

    HDFS-1907. Fix position read for reading still-being-written file in
    DFSInputStream.  (John George via szetszwo)

    HDFS-1923. In TestFiDataTransferProtocol2, reduce random sleep time period
    and increase the number of datanodes.  (szetszwo)

    HDFS-1149. Lease reassignment should be persisted to the edit log.
    (Aaron T. Myers via todd)

    HDFS-1998. Federation: Make refresh-namenodes.sh refresh all the
    namenode. (Tanping Wang via suresh)

    HDFS-2041. OP_CONCAT_DELETE doesn't properly restore modification time
    of the concatenated file when edit logs are replayed. (todd)

    HDFS-2063. libhdfs test is broken. (Eric Yang via eli)

    HDFS-2067. Bump DATA_TRANSFER_VERSION constant in trunk after introduction
    of protocol buffers in the protocol. (szetszwo via todd)

    HDFS-2069. Incorrect default trash interval value in the docs.
    (Harsh J Chouraria via eli)

    HDFS-1942. Datanode must exist when all the block pool service threads
    exit. (Bharath Mundlapudi via suresh)

    HDFS-1656. Fixes an issue to do with fetching of delegation tokens in
    HftpFileSystem. Contributed by Kan Zhang.

    HDFS-1692. In secure mode, Datanode process doesn't exit when disks 
    fail. (Bharath Mundlapudi via suresh)

    HDFS-1734. 'Chunk size to view' option is not working in Name Node UI.
    (Uma Maheswara Rao G via jitendra)

    HDFS-2086. If the include hosts list contains host names, after restarting
    namenode, data nodes registration is denied.  Contributed by Tanping Wang.

    HDFS-2082. SecondaryNameNode web interface doesn't show the right info. (atm)

    HDFS-1321. If service port and main port are the same, there is no clear
    log message explaining the issue. (Jim Plush via atm)

    HDFS-1381. HDFS javadocs hard-code references to dfs.namenode.name.dir and
    dfs.datanode.data.dir parameters (Jim Plush via atm)

    HDFS-2053. Bug in INodeDirectory#computeContentSummary warning.
    (Michael Noll via eli)

    HDFS-1990. Fix resource leaks in BlockReceiver.close().  (Uma Maheswara
    Rao G via szetszwo)

    HDFS-2034. Length in DFSInputStream.getBlockRange(..) becomes -ve when
    reading only from a currently being written block. (John George via
    szetszwo)

    HDFS-2132. Potential resource leak in EditLogFileOutputStream.close. (atm)

    HDFS-2120. on reconnect, DN can connect to NN even with different source
    versions. (John George via atm)

    HDFS-2152. TestWriteConfigurationToDFS causing the random failures. (Uma
    Maheswara Rao G via atm)

    HDFS-2114. re-commission of a decommissioned node does not delete 
    excess replicas. (John George via mattf)

    HDFS-1776. Bug in Concat code. (Bharath Mundlapudi via Dmytro Molkov)

    HDFS-2196. Make ant build system work with hadoop-common JAR generated
    by Maven. (Alejandro Abdelnur via tomwhite)

    HDFS-2245. Fix a NullPointerException in BlockManager.chooseTarget(..).
    (szetszwo)

    HDFS-2229. Fix a deadlock in namenode by enforcing lock acquisition
    ordering.  (szetszwo)

    HDFS-2235. Encode servlet paths. (eli)

    HDFS-2186. DN volume failures on startup are not counted. (eli)

    HDFS-2240. Fix a deadlock in LeaseRenewer by enforcing lock acquisition
    ordering.  (szetszwo)

    HDFS-73. DFSOutputStream does not close all the sockets.
    (Uma Maheswara Rao G via eli)

    HDFS-1257. Fix a race condition on BlockManager.recentInvalidateSets.
    (Eric Payne via szetszwo)

    HDFS-2267. DataXceiver thread name incorrect while waiting on op during
    keepalive. (todd)

    HDFS-1480. All replicas of a block can end up on the same rack when
    some datanodes are decommissioning. (todd)

    HDFS-2286. DataXceiverServer logs AsynchronousCloseException at shutdown
    (todd)

    HDFS-2289. Ensure jsvc is bundled with the HDFS distribution artifact.
    (Alejandro Abdelnur via acmurthy)

    HDFS-2323. start-dfs.sh script fails for tarball install (tomwhite)

    HDFS-2412. Add backwards-compatibility layer for renamed FSConstants
               class (todd)

    HDFS-2414. Fix TestDFSRollback to avoid spurious failures. (todd)

    HDFS-2422. The NN should tolerate the same number of low-resource volumes
               as failed volumes (atm)

    HDFS-2467. HftpFileSystem uses incorrect compare for finding delegation
    tokens. (omalley)

    HDFS-2331. Fix WebHdfsFileSystem compilation problems for a bug in JDK
    version < 1.6.0_26.  (Abhijit Suresh Shingate via szetszwo)

    HDFS-2333. Change DFSOutputStream back to package private, otherwise,
    there are two SC_START_IN_CTOR findbugs warnings.  (szetszwo)

    HDFS-2366. Initialize WebHdfsFileSystem.ugi in object construction.
    (szetszwo)

    HDFS-2361. hftp is broken, fixed username checks in JspHelper. (jitendra)

    HDFS-2403. NamenodeWebHdfsMethods.generateDelegationToken(..) does not use
    the renewer parameter.  (szetszwo)

    HDFS-2409. _HOST in dfs.web.authentication.kerberos.principal. (jitendra)

    HDFS-2404. WebHDFS liststatus json response is not correct. (suresh)

    HDFS-2441. Remove the Content-Type set by HttpServer.QuotingInputFilter in
    WebHDFS responses.  (szetszwo)

    HDFS-2428. Convert com.sun.jersey.api.ParamException$QueryParamException
    to IllegalArgumentException and response it as http BAD_REQUEST in WebHDFS.
    (szetszwo)

    HDFS-2424. Added a root element "HdfsFileStatuses" for the response
    of WebHDFS listStatus.  (szetszwo)

    MAPREDUCE-2764. Fix renewal of dfs delegation tokens. (Owen via jitendra)

    HDFS-2439. Fix NullPointerException in WebHDFS when opening a non-existing
    file or creating a file without specifying the replication parameter.
    (szetszwo)

    HDFS-2453. Fix http response code for partial content in WebHDFS, added
    getDefaultBlockSize() and getDefaultReplication() in WebHdfsFileSystem
    and cleared content type in ExceptionHandler.  (szetszwo)

    HDFS-2411. The the auth to local mappings are not being respected, with 
    WebHDFS enabled. (jitendra)

    HDFS-2494. Close the streams and DFSClient in DatanodeWebHdfsMethods.
    (Uma Maheswara Rao G via szetszwo)

    HDFS-2298. Fix TestDfsOverAvroRpc by changing ClientProtocol to
    not include multiple methods of the same name. (cutting)

    HDFS-2432. WebHDFS: response FORBIDDEN when setReplication on non-files;
    clear umask before creating a flie; throw IllegalArgumentException if
    setOwner with both owner and group empty; throw FileNotFoundException if
    getFileStatus on non-existing files; fix bugs in getBlockLocations; and
    changed getFileChecksum json response root to "FileChecksum".  (szetszwo)

    HDFS-2065. Add null checks in DFSClient.getFileChecksum(..).  (Uma
    Maheswara Rao G via szetszwo)

    HDFS-2416. distcp with a WebHDFS uri on a secure cluster fails. (jitendra)

    HDFS-2527. WebHDFS: remove the use of "Range" header in Open; use ugi
    username if renewer parameter is null in GetDelegationToken; response OK
    when setting replication for non-files; rename GETFILEBLOCKLOCATIONS to
    GET_BLOCK_LOCATIONS and state that it is a private unstable API; replace
    isDirectory and isSymlink with enum {FILE, DIRECTORY, SYMLINK} in
    HdfsFileStatus JSON object.  (szetszwo)

    HDFS-2528. WebHDFS: set delegation kind to WEBHDFS and add a HDFS token
    when http requests are redirected to datanode.  (szetszwo)

    HDFS-2540. WebHDFS: change "Expect: 100-continue" to two-step write; change 
    "HdfsFileStatus" and "localName" respectively to "FileStatus" and
    "pathSuffix" in JSON response.  (szetszwo)

  BREAKDOWN OF HDFS-1073 SUBTASKS

    HDFS-1521. Persist transaction ID on disk between NN restarts.
               (Ivan Kelly and Todd Lipcon via todd)
    HDFS-1538. Refactor more startup and image loading code out of FSImage.
               (todd)
    HDFS-1729. Add code to detect valid length of an edits file. (todd)
    HDFS-1793. Add code to inspect a storage directory with txid-based
               filenames (todd)
    HDFS-1794. Add code to list which edit logs are available on a remote NN
               (todd)
    HDFS-1858. Add state management variables to FSEditLog (Ivan Kelly and Todd
               Lipcon via todd)
    HDFS-1859. Add some convenience functions to iterate over edit log streams
               (Ivan Kelly and Todd Lipcon via todd)
    HDFS-1894. Add constants for LAYOUT_VERSIONs in edits log branch (todd)
    HDFS-1892. Fix EditLogFileInputStream.getValidLength to be aware of
               OP_INVALID filler (todd)
    HDFS-1799. Refactor log rolling and filename management out of FSEditLog
               (Ivan Kelly and Todd Lipcon via todd)
    HDFS-1801. Remove use of timestamps to identify checkpoints and logs (todd)
    HDFS-1930. TestDFSUpgrade failing in HDFS-1073 branch (todd)
    HDFS-1800. Extend image checksumming to function with multiple fsimage
               files per directory. (todd)
    HDFS-1725. Set storage directories only at FSImage construction (Ivan Kelly
               via todd)
    HDFS-1926. Remove references to StorageDirectory from JournalManager
               interface (Ivan Kelly via todd)
    HDFS-1893. Change edit logs and images to be named based on txid (todd)
    HDFS-1985. Clean up image transfer servlet (todd)
    HDFS-1984. Enable multiple secondary namenodes to run simultaneously (todd)
    HDFS-1987. Re-enable TestCheckpoint.testSecondaryImageDownload which was
               not running previously. (todd)
    HDFS-1993. TestCheckpoint needs to clean up between cases (todd)
    HDFS-1992. Remove vestiges of NNStorageListener. (todd)
    HDFS-1991. Some refactoring of Secondary NameNode to be able to share more
               code with the BackupNode or CheckpointNode. (todd)
    HDFS-1994. Fix race conditions when running two rapidly checkpointing
               Secondary NameNodes. (todd)
    HDFS-2001. Remove use of previous.checkpoint and lastcheckpoint.tmp
               directories (todd)
    HDFS-2015. Remove checkpointTxId from VERSION file. (todd)
    HDFS-2016. Add infrastructure to remove or archive old and unneeded storage
               files within the name directories. (todd)
    HDFS-2047. Improve TestNamespace and TestEditLog in HDFS-1073 branch.
               (todd)
    HDFS-2048. Add upgrade tests and fix upgrade from 0.22 with corrupt image.
               (todd)
    HDFS-2027. Image inspector should return finalized logs before unfinalized
               logs. (todd)
    HDFS-2074. Determine edit log validity by truly reading and validating
               transactions. (todd)
    HDFS-2085. Finalize in-progress edit logs at startup. (todd)
    HDFS-2026. SecondaryNameNode should properly handle the case where the
               NameNode is reformatted. (todd)
    HDFS-2077. Address checkpoint upload when one of the storage dirs is failed
               (todd)
    HDFS-2078. NameNode should not clear directory when restoring removed
               storage. (todd)
    HDFS-2088. Move edits log archiving logic into FSEditLog/JournalManager
               (todd)
    HDFS-2093. Handle case where an entirely empty log is left during NN crash
               (todd)
    HDFS-2102. Zero-pad edits filename to make them lexically sortable. (Ivan
               Kelly via todd)
    HDFS-2010. Fix NameNode to exit if all edit streams become inaccessible.
               (atm via todd)
    HDFS-2123. Checkpoint interval should be based on txn count, not size.
               (todd)
    HDFS-1979. Fix backupnode for new edits/image layout. (todd)
    HDFS-2101. Fix remaining unit tests for new storage filenames. (todd)
    HDFS-2133. Address remaining TODOs and pre-merge cleanup on HDFS-1073
               branch.  (todd)
    HDFS-1780. Reduce need to rewrite FSImage on startup. (todd)
    HDFS-2104. Add a flag to the 2NN to format its checkpoint dirs on startup.
               (todd)
    HDFS-2135. Fix regression of HDFS-1955 in HDFS-1073 branch. (todd)
    HDFS-2160. Fix CreateEditsLog test tool in HDFS-1073 branch. (todd)
    HDFS-2168. Reenable TestEditLog.testFailedOpen and fix exposed bug. (todd)
    HDFS-2169. Clean up TestCheckpoint and remove TODOs (todd)
    HDFS-2170. Address remaining TODOs in HDFS-1073 branch. (todd)
    HDFS-2172. Address findbugs and javadoc warnings in HDFS-1073 branch. 
               (todd)

    HDFS-2445. Ensure failed tests exit with proper error code. (Jonathan 
    Eagles via acmurthy)

Release 0.22.1 - Unreleased

  INCOMPATIBLE CHANGES

  NEW FEATURES

  IMPROVEMENTS

  OPTIMIZATIONS

    HDFS-2718. Optimize OP_ADD in edits loading. (shv)

    HDFS-2886. CreateEditLogs should generate a realistic edit log. (shv)

  BUG FIXES

    HDFS-2877. If locking of a storage dir fails, it will remove the other
    NN's lock file on exit. (todd)

Release 0.22.0 - 2011-11-29

  INCOMPATIBLE CHANGES

    HDFS-1825. Remove thriftfs contrib. (nigel via eli)

  NEW FEATURES

    HDFS-992. Re-factor block access token implementation to conform to the 
    generic Token interface in Common (Kan Zhang and Jitendra Pandey via jghoman)

    HDFS-599. Allow NameNode to have a seprate port for service requests from
    client requests. (Dmytro Molkov via hairong)

    HDFS-1004. Update NN to support Kerberized SSL from HADOOP-6584. 
    (jghoman and Kan Zhang via jghoman)

    HDFS-1005. Fsck security. (borya and Kan Zhang via jghoman)

    HDFS-1006. getImage/putImage http requests should be https for the case 
    of security enabled. (borya and jghoman via jghoman)

    HDFS-1033. In secure clusters, NN and SNN should verify that the remote 
    principal during image and edits transfer. (jghoman)

    HDFS-1023. Allow http server to start as regular principal if https 
    principal not defined. (jghoman)

    HDFS-1150. Verify datanodes' identities to clients in secure clusters.
    (jghoman)

    HDFS-1330. Make RPCs to DataNodes timeout. (hairong)
    Added additional unit tests per HADOOP-6889. (John George via mattf)

    HDFS-202.  HDFS support of listLocatedStatus introduced in HADOOP-6870.
    HDFS piggyback block locations to each file status when listing a
    directory.  (hairong)

    HDFS-1361. Add -fileStatus operation to NNThroughputBenchmark. (shv)

    HDFS-1435. Provide an option to store fsimage compressed. (hairong)

    HDFS-903.  Support fsimage validation through MD5 checksum. (hairong)

    HDFS-1457. Provide an option to throttle image transmission between
    pimary and secondary NameNodes. (Yifei Lu and hairong via hairong)

    HDFS-1164. TestHdfsProxy is failing. (Todd Lipcon via cos)

    HDFS-811. Add metrics, failure reporting and additional tests for HDFS-457.
    (eli)

    HDFS-895. Allow hflush/sync to occur in parallel with new writes
    to the file. (Todd Lipcon via hairong)

    HDFS-528. Add ability for safemode to wait for a minimum number of 
    live datanodes (Todd Lipcon via eli)

    HDFS-1753. Resource Leak in StreamFile. (Uma Maheswara Rao G via eli)

  IMPROVEMENTS

    HDFS-1304. Add a new unit test for HftpFileSystem.open(..).  (szetszwo)

    HDFS-1096. fix for prev. commit. (boryas)

    HDFS-1096. allow dfsadmin/mradmin refresh of superuser proxy group
     mappings (boryas)

    HDFS-1146. Javadoc for getDelegationTokenSecretManager in FSNamesystem (jnp via boryas)

    HDFS-1132. Refactor TestFileStatus (Eli Collins via cos)

    HDFS-1163. normalize property names for JT/NN kerberos principal 
    names in configuration (from HADOOP 6633) (boryas)

    HDFS-1003. authorization checks for inter-server protocol 
    (based on HADOOP-6600) (boryas)

    HDFS-1061. Memory footprint optimization for INodeFile object. 
    (Bharath Mundlapudi via jghoman)

    HDFS-1079. Throw exceptions as specified by the AbstractFileSystem
    in HDFS implemenation and protocols. (suresh)

    HDFS-1112. Edit log buffer should not grow unfoundedly. (hairong)

    HDFS-1119. Introduce a GSet interface to BlocksMap.  (szetszwo)

    HDFS-1184. Replace tabs in code with spaces. (Jeff Ames via jghoman)

    HDFS-1185. Remove duplicate now() functions in DataNode, FSNamesysetm.
    (Jeff Ames via jghoman)

    HDFS-1183. Remove some duplicate code in NamenodeJspHelper.java.
    (Jeff Ames via jghoman)
    
    HDFS-1190.  Remove unused getNamenode() method from DataNode.
    (Jeff Ames via jghoman)

    HDFS-1110. Reuses objects for commonly used file names in namenode to
    reduce the heap usage. (suresh)

    HDFS-752. Add interfaces classification to to HDFS source code. (suresh)

    HDFS-947. An Hftp read request is redirected to a datanode that has 
    the most replicas of the blocks in the file. (Dmytro Molkov via dhruba)

    HDFS-1272. Fixes to take care of the changes in HADOOP-6845.
    (Jitendra Pandey via ddas)

    HDFS-1298 - Add support in HDFS for new statistics added in FileSystem
    to track the file system operations. (suresh)

    HDFS-1201. The HDFS component for HADOOP-6632. 
    (Kan Zhang & Jitendra Pandey via ddas)
    
    HDFS-1307 Add start time, end time and total time taken for FSCK to 
    FSCK report (suresh)

    HDFS-1302. The HDFS side of the changes corresponding to HADOOP-6861.
    (Jitendra Pandey & Owen O'Malley via ddas)
    
    HDFS-1315. Add fsck event to audit log and remove other audit log events 
    corresponding to FSCK listStatus and open calls. (suresh)

    HDFS-1178. The NameNode servlets should not use RPC to connect to the 
    NameNode. (Kan Zhang via jghoman)

    HDFS-1130. Adds dfs.cluster.administrator ACL configuration that can
    be used to control who can view the default hdfs servlets. (ddas)

    HDFS-1297. Fix some comments. (Jeff Ames via jghoman)

    HDFS-330.  Datanode Web UIs should provide robots.txt.
    (Allen Wittenauer via jghoman)

    HDFS-881.  Refactor DataNode Packet header into DataTransferProtocol.
    (Todd Lipcon via jghoman)

    HDFS-1036. docs for fetchdt

    HDFS-1318. Add JMX interface for read access to namenode and datanode
    web UI information. (Tanping Wang via suresh).

    HDFS-1356.  Provide information as to whether or not security is 
    enabled on web interface for NameNode (boryas)

    HDFS-1205. FSDatasetAsyncDiskService should name its threads.
    (Todd Lipcon via eli)

    HDFS-1111. Introduce getCorruptFileBlocks() for fsck. (Sriram Rao via shv)

    HDFS-1395. Add @Override to FSDataset methods that implement
    FSDatasetInterface methods. (suresh)

    HDFS-1383. Improve the error messages when using hftp://.  (szetszwo)

    HDFS-1093. Change the FSNamesystem lock to a read/write lock. (dhruba)

    HDFS-1407. Change DataTransferProtocol methods to use Block instead 
    of individual elements of Block. (suresh)

    HDFS-1417. Add @Override to SimulatedFSDataset methods that implement
    FSDatasetInterface methods. (suresh)

    HDFS-1426. Remove unused method BlockInfo#listCount. (hairong)

    HDFS-1472. Allow programmatic access to fsck output.
    (Ramkumar Vadali via dhruba)

    HADOOP-7007. Update the hudson-test-patch ant target to work with the
    latest test-patch.sh script (gkesavan)

    HDFS-1462. Refactor edit log loading to a separate class from edit log writing.
    (Todd Lipcon via eli)

    HDFS-1485. Fix typo in BlockPlacementPolicy. (Jingguo Yao via shv)

    HDFS-1035. Generate Eclipse's .classpath file from Ivy config. (nigel)

    HDFS-1408. Herriot NN and DN clients should vend statistics. (cos)

    HDFS-1491  Update Hdfs to match the change of methods from protected to public
    in AbstractFileSystem (Hadoop-6903) (sanjay)

    HDFS-1160. Improve some FSDataset warnings and comments. (eli)

    HDFS-556. Provide info on failed volumes in the web ui. (eli)

    HDFS-697. Enable asserts for tests by default. (eli)

    HDFS-1187. Modify fetchdt to allow renewing and canceling token.
    (Owen O'Malley and Kan Zhang via jghoman)

    HDFS-1387. Update HDFS permissions guide for security. (Todd Lipcon via eli)

    HDFS-455. Make NN and DN handle in a intuitive way comma-separated 
    configuration strings. (Michele Catasta via eli)

    HDFS-1071. savenamespace should write the fsimage to all configured 
    fs.name.dir in parallel (Dmytro Molkov via jghoman)
 
    HDFS-1055. Improve thread naming for DataXceivers. 
    (Todd Lipcon and Ramkumar Vadali via eli).

    HDFS-718. Configuration parameter to prevent accidental formatting of 
    HDFS filesystem. (Andrew Ryan via jghoman)

    HDFS-1500. TestOfflineImageViewer failing on trunk. (Todd Lipcon
    via hairong)

    HDFS-1483. DFSClient.getBlockLocations should indicate if corresponding
    blocks are corrupt. (Patrick Kling via hairong)

    HDFS-259. Remove intentionally corrupt 0.13 directory layout creation.
    (Todd Lipcon via eli)

    HDFS-1513. Fix a number of warnings. (eli)

    HDFS-1473. Refactor storage management into separate classes than fsimage
    file reading/writing. (Todd Lipcon via eli)

    HDFS-1582. Remove auto-generated native build files. (rvs via eli)

    HDFS-1456. Provide builder for constructing instances of MiniDFSCluster.
    (jghoman)

    HDFS-1861. Rename dfs.datanode.max.xcievers and bump its default value.
    (eli)

    HDFS-1052. HDFS Federation - Merge of umbrella jira changes from
    HDFS-1052 branch into trunk.

    HDFS-1835. DataNode should not depend on SHA1PRNG secure random generator
    to generate a storage ID. (John Carrino via todd)

    HDFS-1947. DFSClient should use mapreduce.task.attempt.id. (eli)

    HDFS-1957. Add documentation for HFTP. (Ari Rabkin via todd)

    HDFS-1454. Update the documentation to reflect that clients don't write
    blocks to local disk before copying to HDFS. (Harsh J Chouraria via todd)

    HDFS-1980. Move build/webapps deeper in the build directory heirarchy
    to aid eclipse users. (todd)

    HDFS-1619. Remove AC_TYPE* from the libhdfs. (Roman Shaposhnik via eli)

    HDFS-1948  Forward port 'hdfs-1520 lightweight namenode operation to
    trigger lease recovery' (stack)

    HDFS-1954. Improved corrupt files warning on NameNode web UI.
    (Patrick Hunt via shv)

    HDFS-1409. BackupNode registration throwing  
    UnsupportedActionException("register") instead of "journal".
    (Ching-Shen Chen via shv)

    HDFS-2054  BlockSender.sendChunk() prints ERROR for connection closures
    encountered during transferToFully() (Kihwal Lee via stack)

  OPTIMIZATIONS

    HDFS-1140. Speedup INode.getPathComponents. (Dmytro Molkov via shv)

    HDFS-1081. Performance regression in 
    DistributedFileSystem::getFileBlockLocations in secure systems (jghoman)

    HDFS-1114. Implement LightWeightGSet for BlocksMap in order to reduce
    NameNode memory footprint.  (szetszwo)

    HDFS-1320. Add LOG.isDebugEnabled() guard for each LOG.debug(..).
    (Erik Steffl via szetszwo)

    HDFS-1368. Add a block counter to DatanodeDescriptor. (hairong)

    HDFS-1434. Refactor Datanode#startDataNode method into smaller methods.
    (suresh)

    HDFS-941. The DFS client should cache and reuse open sockets to datanodes
    while performing reads. (bc Wong and Todd Lipcon via todd)

  BUG FIXES

    HDFS-1039. Adding test for  JspHelper.getUGI(jnp via boryas)

    HDFS-1019. Incorrect default values for delegation tokens in 
    hdfs-default.xml (jnp via boryas)

    HDFS-1039.  Service should be set in the token in JspHelper.getUGI(jnp via boryas)

    HDFS-1038. FIX. A test missed in a previous commit for this JIRA. (boryas)

    HDFS-1038. In nn_browsedfscontent.jsp fetch delegation token only 
    if security is enabled. (jnp via boryas)

    HDFS-1044. Cannot submit mapreduce job from secure client to 
    unsecure sever (boryas)

    HDFS-1021. specify correct server principal for RefreshAuthorizationPolicyProtocol 
    and RefreshUserToGroupMappingsProtocol protocols in DFSAdmin (for HADOOP-6612) (boryas)

    HDFS-970. fsync fsimage to disk before closing fsimage file.
    (Todd Lipcon via dhruba)

    HDFS-1027. Update copyright year to 2010. (Ravi Phulari via jghoman)

    HDFS-1080. SecondaryNameNode image transfer should use the defined http 
    address rather than local ip address. (jghoman)

    HDFS-1198. Resolving cross-realm principals. (Jitendra Pandey via jghoman)

    HDFS-1118. Fix socketleak on DFSClient. (Zheng Shao via dhruba)

    HDFS-1192. refreshSuperUserGroupsConfiguration should use server side 
    configuration for the refresh (for HADOOP-6815) (boryas)

    HDFS-1036. in DelegationTokenFetch dfs.getURI returns no port (boryas)

    HDFS-1017. browsedfs jsp should call JspHelper.getUGI rather 
    than using createRemoteUser() (jnp via boryas)

    HDFS-1250. Namenode should reject block reports and block received
    requests from dead datanodes (suresh)

    HDFS-1145. When NameNode is shutdown it does not try to exit
    safemode anymore. (dhruba)

    HDFS-1202. DataBlockScanner throws NPE when updated before 
    initialized. (Todd Lipcon via dhruba)

    HDFS-882. Datanode logs the hostname and port its listening on.
    (Steve Loughran via dhruba)

    HDFS-1238. ant eclipse-files has drifted again, (jghoman)

    HDFS-1045. In secure clusters, re-login is necessary for https 
    clients before opening connections. (jghoman)

    HDFS-1289. Datanode secure mode is broken. (Kan Zhang via jghoman)

    HDFS-1007. HFTP needs to be updated to use delegation tokens (boryas)

    HDFS-1085. HFTP read may fail silently on the client side if there is an
    exception on the server side.  (szetszwo)

    HDFS-1308. job conf key for the services name of DelegationToken for HFTP
    url is constructed incorrectly in HFTPFileSystem (boryas)

    HDFS-1319. Fix location of re-login for secondary namenode from HDFS-999. 
    (jghoman)

    HDFS-1317. Remove the FILEPATH_PATTERN from hdfsproxy.AuthorizationFilter.
    (Rohini Palaniswamy via szetszwo)

    HDFS-912. sed in build.xml on Solaris fails. (Allen Wittenauer via jghoman)

    HDFS-1296. using delegation token over hftp for long running 
    clients (boryas)

    HDFS-1334. open in HftpFileSystem does not add delegation tokens to the url.
    (Jitendra Pandey via jghoman)

    HDFS-1301.  TestHDFSProxy need to use server side conf for ProxyUser 
    stuff. (boryas)

    HDFS-1340. When security is turned off, there is a potential XSS attack. 
    This patch fixes it by removing delegationtoken string from the URL, 
    before returning a response to the client. (Jitendra Pandey via ddas)

    HDFS-1347.  TestDelegationToken uses mortbay.log for logging (boryas)

    HDFS-1157. Modifications introduced by HDFS-1150 are breaking aspect's
    bindings (cos)

    HDFS-1349. Remove empty java files. (Eli Collins)

    HDFS-1340. A null delegation token is appended to the url if security
    is disabled when browsing filesystem. (boryas)
    
    HDFS-1352. Fix jsvc.location. (Eli Collins via jghoman)

    HDFS-1284. TestBlockToken fails.  (Kan Zhang via jghoman)

    HDFS-1355. ant veryclean (clean-cache) doesn't clean enough. 
    (Luke Lu via jghoman)

    HDFS-1353. Remove most of getBlockLocation optimization. (jghoman)

    HDFS-1369. Invalid javadoc reference in FSDatasetMBean.java (Eli Collins)

    HDFS-829. hdfsJniHelper.c: #include <error.h> is not portable. 
    (Allen Wittenauer via jghoman)

    HDFS-1310. The ClientDatanodeProtocol proxy should be stopped in
    DFSInputStream.readBlockLength(..).  (sam rash via szetszwo)

    HDFS-1357. HFTP traffic served by DataNode shouldn't use service port 
    on NameNode. (Kan Zhang via jghoman)

    HDFS-1419. HDFS Federation: Three test cases need minor modification after 
    the new block id change (Tanping Wang via suresh)

    HDFS-96. HDFS supports blocks larger than 2 GB.
    (Patrick Kling via dhruba)

    HDFS-1433. Fix test failures - TestPread and TestFileLimit. (suresh)

    HDFS-1364. Makes long running HFTP-based applications do relogins
    if necessary. (Jitendra Pandey via ddas)

    HDFS-1399. Distinct minicluster services (e.g. NN and JT) overwrite each
    other's service policies.  (Aaron T. Myers via tomwhite)

    HDFS-1440. Fix TestComputeInvalidateWork failure. (suresh)
 
    HDFS-1498. FSDirectory#unprotectedConcat calls setModificationTime 
    on a file. (eli)

    HDFS-1625. Ignore disk space values in TestDataNodeMXBean.  (szetszwo)

    HDFS-1850. DN should transmit absolute failed volume count rather than 
    increments to the NN. (eli)

    HDFS-671. Documentation change for updated configuration keys. 
    (tomwhite via eli)

    HDFS-1544. Ivy resolve force mode should be turned off by default.
    (Luke Lu via tomwhite)

    HDFS-1615. seek() on closed DFS input stream throws NullPointerException
    (Scott Carey via todd)

    HDFS-1897. Documentation refers to removed option dfs.network.script
    (Andrew Whang via todd)

    HDFS-1621. Fix references to hadoop-common-${version} in build.xml
    (Jolly Chen via todd)

    HDFS-1505. saveNamespace appears to succeed even if all directories fail
    to save. (Aaron T. Myers via todd)

    HDFS-1921. saveNamespace can cause NN to be unable to come up on restart
    (Matt Foley via todd)

    HDFS-1925. SafeModeInfo should use the correct constant instead of a
    hard-coded value for its default. (Joey Echeverria via todd)

    HDFS-1575. Viewing block from web UI is broken. (Aaron T. Myers via todd)
    
    HDFS-1932. Ensure that HDFS configuration deprecations are set up in every
    spot that HDFS configurations are loaded. (Jolly Chen via todd)

    HDFS-1952. FSEditLog.open() appears to succeed even if all EDITS
    directories fail. (Andrew Wang via todd)

    HDFS-1965. IPCs done using block token-based tickets can't reuse
    connections (todd)

    HDFS-1978. All but first option in LIBHDFS_OPTS is ignored. (eli)

    HDFS-1964. Fix incorrect HTML unescaping in DatanodeJspHelper
    (Aaron T. Myers via todd)

    HDFS-1997. Image transfer process misreports client side exceptions.
    (todd via eli)

    HDFS-2000. Missing deprecation for io.bytes.per.checksum.
    (Aaron T. Myers vie eli)

    HDFS-977. DataNode.createInterDataNodeProtocolProxy() guards a log
    at the wrong level. (Harsh J Chouraria via todd)

    HDFS-1969. Running rollback on new-version namenode destroys the
    namespace. (todd)

    HDFS-2039. TestNameNodeMetrics uses a bad test root path, preventing it
    from running inside Eclipse. (todd)

    HDFS-988. saveNamespace race can corrupt the edits log. (eli)

    HDFS-2071. Use of isConnected() in DataXceiver is invalid. (Kihwal Lee
    via todd)

    HDFS-1981. NameNode does not saveNamespace() when editsNew is empty.
    (Uma Maheswara Rao G via shv)

    HDFS-2258. Reset lease limits to default values in TestLeaseRecovery2. (shv)

    HDFS-2232. Generalize regular expressions in TestHDFSCLI.
    (Plamen Jeliazkov via shv)

    HDFS-2290. Block with corrupt replica is not getting replicated.
    (Benoy Antony via shv)

    HDFS-2012. Balancer incorrectly treats nodes whose utilization equals
    avgUtilization. (Uma Maheswara Rao G via shv)

    HDFS-2491. TestBalancer can fail when datanode utilization and 
    avgUtilization is exactly same. (Uma Maheswara Rao G via shv)

    HDFS-2452. OutOfMemoryError in DataXceiverServer takes down the DataNode
    (Uma Maheswara Rao via cos)

    HDFS-2002. Incorrect computation of needed blocks in getTurnOffTip().
    (Plamen Jeliazkov via shv)

    HDFS-2573. TestFiDataXceiverServer is failing, not testing OOME (cos)

    HDFS-2514. Link resolution bug for intermediate symlinks with
    relative targets. (eli)

    HDFS-1786. Some cli test cases expect a "null" message
    (Uma Maheswara Rao G via todd)

    HDFS-1855. TestDatanodeBlockScanner.testBlockCorruptionRecoveryPolicy()
    part 2 fails in two different ways. (Matt Foley via eli)

    HDFS-2346. TestHost2NodesMap & TestReplicasMap will fail depending upon
    execution order of test methods (Laxman, Uma Maheswara Rao G via shv)

    HDFS-2287. TestParallelRead has a small off-by-one bug. (todd)

Release 0.21.1 - Unreleased

    HDFS-1466. TestFcHdfsSymlink relies on /tmp/test not existing. (eli)

    HDFS-874. TestHDFSFileContextMainOperations fails on weirdly 
    configured DNS hosts. (Todd Lipcon via eli)

    HDFS-1507. TestAbandonBlock should abandon a block. (eli)

    HDFS-1487. FSDirectory.removeBlock() should update diskspace count 
    of the block owner node (Zhong Wang via eli).

    HDFS-1467. Append pipeline never succeeds with more than one replica.
    (Todd Lipcon via eli)

    HDFS-1167. New property for local conf directory in system-test-hdfs.xml
    file. (Vinay Thota via cos)

    HDFS-1503. TestSaveNamespace fails. (Todd Lipcon via cos)

    HDFS-1524. Image loader should make sure to read every byte in image file.
    (hairong)

    HDFS-1523. TestLargeBlock is failing on trunk. (cos)

    HDFS-1502. TestBlockRecovery triggers NPE in assert. (hairong via cos)

    HDFS-1532. Exclude Findbugs warning in FSImageFormat$Saver. (Todd Lipcon
    via cos)

    HDFS-1527. SocketOutputStream.transferToFully fails for blocks >= 2GB on
    32 bit JVM. (Patrick Kling via cos)

    HDFS-1531. Clean up stack traces due to duplicate MXBean registration.
    (Todd Lipcon via cos)

    HDFS-613. TestBalancer and TestBlockTokenWithDFS fail Balancer assert.
    (Todd Lipcon via cos)

    HDFS-1511. 98 Release Audit warnings on trunk and branch-0.22.
    (jghoman)

    HDFS-1560. dfs.data.dir permissions should default to 700. 
    (Todd Lipcon via eli)

    HDFS-1550. NPE when listing a file with no location. (hairong)

    HDFS-1542. Add test for HADOOP-7082, a deadlock writing Configuration to
    HDFS. (todd)

    HDFS-1504. FSImageSaver should catch all exceptions, not just IOE. (todd)

    HDFS-884. DataNode throws IOException if all data directories are 
    unavailable. (Steve Loughran and shv)

    HDFS-1591. HDFS part of HADOOP-6642. (Chris Douglas, Po Cheung via shv)

    HDFS-900. Corrupt replicas are not processed correctly in block report (shv)

    HDFS-1529. Incorrect handling of interrupts in waitForAckedSeqno can cause
    deadlock (todd)

    HDFS-1597. Batched edit log syncs can reset synctxid and throw assertions
    (todd)

    HDFS-1602. Fix HADOOP-4885 for it is doesn't work as expected. (boryas)

    HDFS-1618. configure files that are generated as part of the released
    tarball need to have executable bit set (Roman Shaposhnik via cos)

    HDFS-981. test-contrib fails due to test-cactus failure (cos)

    HDFS-1001. DataXceiver and BlockReader disagree on when to send/recv
    CHECKSUM_OK. (bc Wong via eli)

    HDFS-1781. Fix the path for jsvc in bin/hdfs.  (John George via szetszwo)

    HDFS-1782. Fix an NPE in FSNamesystem.startFileInternal(..).
    (John George via szetszwo)

    HDFS-1821. Fix username resolution in NameNode.createSymlink(..) and
    FSDirectory.addSymlink(..).  (John George via szetszwo)

    HDFS-1806. TestBlockReport.blockReport_08() and _09() are timing-dependent
    and likely to fail on fast servers. (Matt Foley via eli)

    HDFS-1845. Symlink comes up as directory after namenode restart.
    (John George via eli)

    HDFS-1666. Disable failing hdfsproxy test TestAuthorizationFilter (todd)

    HDFS-1823. start-dfs.sh script fails if HADOOP_HOME is not set.
    (tomwhite via eli)

Release 0.21.1 - Unreleased

    HDFS-1411. Correct backup node startup command in hdfs user guide.
    (Ching-Shen Chen via shv)

  BUG FIXES

    HDFS-1363. Eliminate second synchronized sections in appendFile(). (shv)

    HDFS-1413. Fix broken links to HDFS Wiki. (shv)

    HDFS-1420. Clover build doesn't generate per-test coverage (cos)

    HDFS-1444. Test related code of build.xml is error-prone and needs to be
    re-aligned. (cos)

    HDFS-1343. Instrumented build should be concentrated in one build area (cos)

    HDFS-1452. ant compile-contrib is broken (cos)

    HDFS-1474. ant binary-system is broken (cos)

    HDFS-1292. Allow artifacts to be published to the staging Apache Nexus
    Maven Repository.  (Giridharan Kesavan via tomwhite)

    HDFS-1552. Remove java5 dependencies from build. (cos) 

    HDFS-1189. Quota counts missed between clear quota and set quota.
    (John George via szetszwo)

    HDFS-1665. Balancer misuses dfs.heartbeat.interval as milliseconds.
    (szetszwo)

    HDFS-1728. SecondaryNameNode.checkpointSize is in bytes but not in MB.
    (szetszwo)

    HDFS-1206. TestFiHFlush fails intermittently. (cos)

    HDFS-1548. Fault-injection tests are executed multiple times if invoked
    with run-test-hdfs-fault-inject target (cos)

    HDFS-1552. Remove java5 dependencies from build. (cos) 

    HDFS-996. JUnit tests should never depend on anything in conf (cos)

    HDFS-1612. Update HDFS design documentation for append, quota, symlink,
    block placement and checkpoint/backup node features.  (Joe Crobak
    via szetszwo)

    HDFS-1596. Replace fs.checkpoint.* with dfs.namenode.checkpoint.*
    in documentations.  (Harsh J Chouraria via szetszwo)

Release 0.21.0 - 2010-08-13

  INCOMPATIBLE CHANGES

    HDFS-538. Per the contract elucidated in HADOOP-6201, throw
    FileNotFoundException from FileSystem::listStatus rather than returning
    null. (Jakob Homan via cdouglas)

    HDFS-602. DistributedFileSystem mkdirs throws FileAlreadyExistsException
    instead of FileNotFoundException. (Boris Shkolnik via suresh)

    HDFS-544. Add a "rbw" subdir to DataNode data directory. (hairong)

    HDFS-576. Block report includes under-construction replicas. (shv)

    HDFS-636. SafeMode counts complete blocks only. (shv)

    HDFS-644. Lease recovery, concurrency support. (shv)

    HDFS-570. Get last block length from a data-node when opening a file
    being written to. (Tsz Wo (Nicholas), SZE via shv)

    HDFS-657. Remove unused legacy data-node protocol methods. (shv)

    HDFS-658. Block recovery for primary data-node. (shv)

    HDFS-660. Remove deprecated methods from InterDatanodeProtocol. (shv)

    HDFS-512. Block.equals() and compareTo() compare blocks based
    only on block Ids, ignoring generation stamps. (shv)

    HDFS-873. Configuration specifies data-node storage directories as URIs.
    (shv)

    HDFS-905. Use the new UserGroupInformation from HDFS-6299. 
    (jghoman via omalley)

    HDFS-984. Persistent delegation tokens. (Jitendra Pandey via shv)

    HDFS-1016. HDFS side change for HADOOP-6569. This jira changes the
    error message on the screen when cat a directory or a 
    non-existent file. (hairong)

  NEW FEATURES

    HDFS-1134. Large-scale Automated Framework. (cos)

    HDFS-436. Introduce AspectJ framework for HDFS code and tests.
    (Konstantin Boudnik via szetszwo)

    HDFS-447. Add LDAP lookup to hdfsproxy. (Zhiyong Zhang via cdouglas)

    HDFS-459. Introduce Job History Log Analyzer. (shv)

    HDFS-461. Tool to analyze file size distribution in HDFS. (shv)

    HDFS-492. Add two JSON JSP pages to the Namenode for providing corrupt
    blocks/replicas information.  (Bill Zeller via szetszwo)

    HDFS-578. Add support for new FileSystem method for clients to get server
    defaults. (Kan Zhang via suresh)

    HDFS-595. umask settings in configuration may now use octal or symbolic 
    instead of decimal. (Jakob Homan via suresh)

    HADOOP-6234. Updated hadoop-core and test jars to propagate new option 
    dfs.umaskmode in configuration. (Jakob Homan via suresh)

    HDFS-235. Add support for byte ranges in HftpFileSystem to serve
    range of bytes from a file. (Bill Zeller via suresh)

    HDFS-385. Add support for an experimental API that allows a module external
    to HDFS to specify how HDFS blocks should be placed. (dhruba)

    HADOOP-4952. Update hadoop-core and test jars to propagate new FileContext
    file system application interface. (Sanjay Radia via suresh).

    HDFS-567. Add block forensics contrib tool to print history of corrupt and
    missing blocks from the HDFS logs.
    (Bill Zeller, Jitendra Nath Pandey via suresh).

    HDFS-610. Support o.a.h.fs.FileContext.  (Sanjay Radia via szetszwo)

    HDFS-536. Support hflush at DFSClient. (hairong)

    HDFS-517. Introduce BlockInfoUnderConstruction to reflect block replica
    states while writing. (shv)

    HDFS-565. Introduce block committing logic during new block allocation
    and file close. (shv)

    HDFS-537. DataNode exposes a replica's meta info to BlockReceiver for the
    support of dfs writes/hflush. It also updates a replica's bytes received,
    bytes on disk, and bytes acked after receiving a packet. (hairong)

    HDFS-585. Datanode should serve up to visible length of a replica for read
    requests.  (szetszwo)

    HDFS-604. Block report processing for append. (shv)

    HDFS-619. Support replica recovery initialization in datanode for the new
    append design.  (szetszwo)

    HDFS-592. Allow clients to fetch a new generation stamp from NameNode for
    pipeline recovery. (hairong)

    HDFS-624. Support a new algorithm for pipeline recovery and pipeline setup
    for append. (hairong)

    HDFS-627. Support replica update in data-node.
    (Tsz Wo (Nicholas), SZE and Hairong Kuang via shv)

    HDFS-642. Support pipeline close and close error recovery. (hairong)

    HDFS-631. Rename configuration keys towards API standardization and
    backward compatibility. (Jitendra Nath Pandey via suresh)

    HDFS-669. Add unit tests framework (Mockito) (cos, Eli Collins)

    HDFS-731. Support new Syncable interface in HDFS. (hairong)

    HDFS-702. Add HDFS implementation of AbstractFileSystem. 
    (Sanjay Radio via suresh)

    HDFS-758. Add decommissioning status page to Namenode Web UI.
    (Jitendra Nath Pandey via suresh)

    HDFS-814. Add an api to get the visible length of a DFSDataInputStream.
    (szetszwo)

    HDFS-654. Add support new atomic rename functionality in HDFS for 
    supporting rename in FileContext. (suresh)

    HDFS-222. Support for concatenating of files into a single file
    without copying. (Boris Shkolnik via hairong)

    HDFS-933. Adds Delegation token based authentication in the NameNode.
    (Kan Zhang via ddas)

    HDFS-935. Adds a real user component in Delegation token.
    (Jitendra Nath Pandey via ddas)

    HDFS-245. Adds a symlink implementation to HDFS. This complements the new 
    symlink feature added in HADOOP-6421 (Eli Collins via Sanjay Radia)

    HDFS-1009. Support Kerberos authorization in HDFSProxy.  (Srikanth
    Sundarrajan via szetszwo)

    HDFS-1091. Implement listStatus that returns an iterator of FileStatus.
    (hairong)

  IMPROVEMENTS

    HDFS-381. Remove blocks from DataNode maps when corresponding file
    is deleted. (Suresh Srinivas via rangadi)

    HDFS-377. Separate codes which implement DataTransferProtocol.
    (szetszwo)

    HDFS-396. NameNode image and edits directories are specified as URIs.
    (Luca Telloli via rangadi)

    HDFS-444. Allow to change probability levels dynamically in the fault
    injection framework.  (Konstantin Boudnik via szetszwo)

    HDFS-352. Documentation for saveNamespace command. (Ravi Phulari via shv)

    HADOOP-6106. Updated hadoop-core and test jars from hudson trunk 
    build #12. (Giridharan Kesavan)

    HDFS-204. Add a new metrics FilesInGetListingOps to the Namenode.
    (Jitendra Nath Pandey via szetszwo)

    HDFS-278. HDFS Outputstream close does not hang forever. (dhruba)

    HDFS-443. Add a new metrics numExpiredHeartbeats to the Namenode.
    (Jitendra Nath Pandey via szetszwo)

    HDFS-475. Add new ant targets for fault injection jars and tests.
    (Konstantin Boudnik via szetszwo)

    HDFS-458. Create a new ant target, run-commit-test.  (Jakob Homan
    via szetszwo)

    HDFS-493. Change build.xml so that the fault-injected tests are executed
    only by the run-test-*-fault-inject targets.  (Konstantin Boudnik via
    szetszwo)

    HDFS-446. Improvements to Offline Image Viewer. (Jakob Homan via shv)

    HADOOP-6160. Fix releaseaudit target to run on specific directories.
    (gkesavan)

    HDFS-501. Use enum to define the constants in DataTransferProtocol.
    (szetszwo)

    HDFS-508. Factor out BlockInfo from BlocksMap. (shv)

    HDFS-510. Rename DatanodeBlockInfo to be ReplicaInfo.
    (Jakob Homan & Hairong Kuang via shv)

    HDFS-500. Deprecate NameNode methods deprecated in NameNodeProtocol.
    (Jakob Homan via shv)

    HDFS-514. Change DFSClient.namenode from public to private.  (Bill Zeller
    via szetszwo)

    HDFS-496. Use PureJavaCrc32 in HDFS.  (Todd Lipcon via szetszwo)

    HDFS-511. Remove redundant block searches in BlockManager. (shv)

    HDFS-504. Update the modification time of a file when the file 
    is closed. (Chun Zhang via dhruba)

    HDFS-498. Add development guide and documentation for the fault injection
    framework.  (Konstantin Boudnik via szetszwo)

    HDFS-524. Further DataTransferProtocol code refactoring.  (szetszwo)

    HDFS-529. Use BlockInfo instead of Block to avoid redundant block searches
    in BlockManager. (shv)

    HDFS-530. Refactor TestFileAppend* to remove code duplication.
    (Konstantin Boudnik via szetszwo)

    HDFS-451. Add fault injection tests for DataTransferProtocol.  (szetszwo)

    HDFS-409. Add more access token tests.  (Kan Zhang via szetszwo)

    HDFS-546. DatanodeDescriptor iterates blocks as BlockInfo. (shv)

    HDFS-457. Do not shutdown datanode if some, but not all, volumes fail.
    (Boris Shkolnik via szetszwo)

    HDFS-548. TestFsck takes nearly 10 minutes to run. (hairong)

    HDFS-539. Refactor fault injeciton pipeline test util for future reuse.
    (Konstantin Boudnik via szetszwo)

    HDFS-552. Change TestFiDataTransferProtocol to junit 4 and add a few new
    tests.  (szetszwo)

    HDFS-563. Simplify the codes in FSNamesystem.getBlockLocations(..).
    (szetszwo)

    HDFS-581. Introduce an iterator over blocks in the block report array.(shv)

    HDFS-549. Add a new target, run-with-fault-inject-testcaseonly, which
    allows an execution of non-FI tests in FI-enable environment.  (Konstantin
    Boudnik via szetszwo)

    HDFS-173. Namenode will not block until a large directory deletion 
    completes. It allows other operations when the deletion is in progress. 
    (suresh)

    HDFS-551. Create new functional test for a block report. (Konstantin
    Boudnik via hairong)

    HDFS-288. Redundant computation in hashCode() implementation.
    (szetszwo via tomwhite)

    HDFS-412. Hadoop JMX usage makes Nagios monitoring impossible.
    (Brian Bockelman via tomwhite)

    HDFS-472. Update hdfsproxy documentation. Adds a setup guide and design
    document. (Zhiyong Zhang via cdouglas)

    HDFS-617. Support non-recursive create().  (Kan Zhang via szetszwo)

    HDFS-618. Support non-recursive mkdir().  (Kan Zhang via szetszwo)

    HDFS-574. Split the documentation between the subprojects.
    (Corinne Chandel via omalley)

    HDFS-598. Eclipse launch task for HDFS. (Eli Collins via tomwhite)

    HDFS-641. Move all of the components that depend on map/reduce to 
    map/reduce. (omalley)

    HDFS-509. Redesign DataNode volumeMap to include all types of Replicas.
    (hairong)

    HDFS-562. Add a test for NameNode.getBlockLocations(..) to check read from
    un-closed file.  (szetszwo)

    HDFS-543. Break FSDatasetInterface#writToBlock() into writeToRemporary,
    writeToRBW, ad append. (hairong)

    HDFS-603. Add a new interface, Replica, which is going to replace the use
    of Block in datanode.  (szetszwo)

    HDFS-589. Change block write protocol to support pipeline recovery.
    (hairong)

    HDFS-652. Replace BlockInfo.isUnderConstruction() with isComplete() (shv)

    HDFS-648. Change some methods in AppendTestUtil to public.  (Konstantin
    Boudnik via szetszwo)

    HDFS-662. Unnecessary info message from DFSClient. (hairong)

    HDFS-518. Create new tests for Append's hflush. (Konstantin Boudnik
    via szetszwo)

    HDFS-688. Add configuration resources to DFSAdmin. (shv)

    HDFS-29. Validate the consistency of the lengths of replica and its file 
    in replica recovery.  (szetszwo)

    HDFS-680. Add new access method to a copy of a block's replica. (shv)

    HDFS-704. Unify build property names to facilitate cross-projects
    modifications (cos)

    HDFS-705. Create an adapter to access some of package-private methods of
    DataNode from tests (cos)

    HDFS-710. Add actions with constraints to the pipeline fault injection
    tests and change SleepAction to support uniform random sleeping over an
    interval.  (szetszwo)

    HDFS-713. Need to properly check the type of the test class from an aspect
    (cos)

    HDFS-716. Define a pointcut for pipeline close and add a few fault
    injection tests to simulate out of memory problem.  (szetszwo)

    HDFS-719. Add 6 fault injection tests for pipeline close to simulate slow
    datanodes and disk errors.  (szetszwo)

    HDFS-616. Create functional tests for new design of the block report. (cos)
    
    HDFS-584. Fail the fault-inject build if any advices are mis-bound. (cos)

    HDFS-730. Add 4 fault injection tests to simulate non-responsive datanode
    and out-of-memory problem for pipeline close ack.  (szetszwo)

    HDFS-728. Create a comprehensive functional test for append. (hairong)

    HDFS-736. commitBlockSynchronization() updates block GS and length 
    in-place. (shv)

    HADOOP-5107. Use Maven ant tasks to publish the subproject jars.
    (Giridharan Kesavan via omalley)

    HDFS-521. Create new tests for pipeline (cos)

    HDFS-764. Places the Block Access token implementation in hdfs project.
    (Kan Zhang via ddas)

    HDFS-787. Upgrade some libraries to be consistent with common and 
    mapreduce. (omalley)

    HDFS-519. Create new tests for lease recovery (cos)

    HDFS-804. New unit tests for concurrent lease recovery (cos)

    HDFS-813. Enable the append test in TestReadWhileWriting.  (szetszwo)

    HDFS-145. Cleanup inconsistent block length handling code in
    FSNameSystem#addStoredBlock. (hairong)

    HDFS-127. Reset failure count in DFSClient for each block acquiring
    operation.  (Igor Bolotin via szetszwo)

    HDFS-520. Create new tests for block recovery. (hairong)

    HDFS-1067. Create block recovery tests that handle errors. (hairong)

    HDFS-1107. Turn on append by default. (shv)

    HDFS-968. Use StringBuilder instead of StringBuffer for better
    performance. (Kay Kay via suresh)
    
    HDFS-703. Replace current fault injection implementation with one
    from (cos)

    HDFS-754. Reduce ivy console output to observable level (cos)

    HDFS-832. HDFS side of HADOOP-6222. (cos)

    HDFS-840. Change tests to use FileContext test helper introduced in
    HADOOP-6394. (Jitendra Nath Pandey via suresh)

    HDFS-685. Use the user-to-groups mapping service in the NameNode. 
    (boryas, acmurthy)

    HDFS-755. Read multiple checksum chunks at once in DFSInputStream.
    (Todd Lipcon via tomwhite)

    HDFS-786. Implement getContentSummary in HftpFileSystem.
    (Tsz Wo (Nicholas), SZE via cdouglas)

    HDFS-587. Add support for specifying queue name in mapreduce tests.
    (Erik Steffl via suresh)

    HDFS-902 Move contrib/raid to MapReduce. (Eli Collins via omalley)

    HDFS-800. The last block of a file under construction may change to the
    COMPLETE state in response to getAdditionalBlock or completeFileInternal.
    (hairong)

    HDFS-899. Delegation Token Implementation
     and corresponding changes in Namenode and DFS Api to issue, 
    renew and cancel delegation tokens. (jnp via boryas)

    HDFS-844. Log the filename when file locking fails. (tomwhite)

    HDFS-914. Refactor DFSOutputStream and DFSInputStream out of DFSClient.
    (Todd Lipcon via tomwhite)

    HDFS-949. Move DelegationToken into Common so that it can be used by
    MapReduce. (omalley)

    HDFS-930. Better error message for DATA_TRANSFER_VERSION mismatched.
    (Kay Kay via szetszwo)

    HDFS-986. Delegation token renewing and cancelling should provide
    meaningful exceptions when there are failures instead of returning 
    false. (omalley)

    HADOOP-6579. Upgrade the commons-codec library to 1.4. (omalley)

    HDFS-991. Allow authentication to the web ui via a delegation token. 
    (omalley)

    HDFS-994. Allow fetching of delegation token from NameNode for hftp.
    (Jakob Homan via acmurthy) 

    HDFS-998. Quote blocks streamed through jsps. (cdouglas)

    HDFS-729. NameNode API to list files that have missing blocks.
    (Rodrigo Schmidt via dhruba)

    HDFS-850. The WebUI display more details about namenode memory usage.
    (Dmytro Molkov via dhruba)

    HDFS-826. The DFSOutputStream has a API that returns the number of
    active datanode(s) in the current pipeline. (dhruba)

    HDFS-985. HDFS should issue multiple RPCs for listing a large
    directory. (hairong)

    HDFS-1043. NNThroughputBenchmark modifications to support benchmarking of
    server-side user group resolution. (shv)

    HDFS-892. Optionally use Avro reflection for Namenode RPC.  This
    is not a complete implementation yet, but rather a starting point.
    (cutting)
    
    HDFS-854. Datanode should scan devices in parallel to generate
    block report. (Dmytro Molkov via jhoman)

    HDFS-1032. fsck has an option to list corrupt files.
    (Andre Oriai via dhruba)

    HDFS-1024. SecondaryNameNode verifies size of fsimage and edits file.
    (Dmytro Molkov via dhruba)
    
    HDFS-1011. hdfsproxy: Improve log messages by restoring the previous
    thread name.  (Srikanth Sundarrajan via szetszwo)

    HDFS-997. Allow datanode storage directory permissions to be configurable.
    (Luke Lu via cdouglas)

    HDFS-1012. hdfsproxy: Support for fully qualified HDFS path in addition to
    simple unqualified path.  (Srikanth Sundarrajan via szetszwo)

    HDFS-993. Namenode should issue a delegation token only for kerberos 
    authenticated clients.(jnp via boryas)

    HDFS-1087. Modify audit log to use a StringBuilder rather than a Formatter.
    (cdouglas)

    HDFS-1083. Update TestHDFSCLI not to expect exception class name
    in error messages. (suresh)

    HDFS-1099. Add test for umask backward compatibility. (suresh)

    HDFS-1092. Use logging rather than System.err in MiniDFSCluster.
    (Kay Kay via jghoman)

    HDFS-1047. Install/deploy source jars to Maven repo. 
    (Patrick Angeles via jghoman)

    HDFS-666. Unit test for FsShell -text. (cdouglas via jghoman)

    HDFS-1054. Remove unnecessary sleep after failure in nextBlockOutputStream.
    (Todd Lipcon via jghoman)

    HDFS-921. Convert TestDFSClientRetries::testNotYetReplicatedErrors
    to Mockito. (jghoman)

    HDFS-1100. Override unwrapException in TestFcHdfsSymlink to test 
    symlink API conformance. (Eli Collins via suresh).

    HDFS-1089. Remove uses of FileContext#isFile, isDirectory, and exists.
    (Eli Collins via hairong)

    HDFS-1028. Efficient splitting of path components reduces the time
    to load in fsimage by 20%. (Dmytro Molkov via dhruba)

    HDFS-1109. HFTP supports filenames that contains the character "+".
    (Dmytro Molkov via dhruba)

    HDFS-853. The HDFS webUI displays the balanced-ness of the cluster.
    (Dmytro Molkov via dhruba)

    HDFS-1126. Change HDFS to depend on Hadoop 'common' artifacts instead
    of 'core'. (tomwhite)

    HDFS-995.  Replace usage of FileStatus#isDir().  (Eli Collins via
    tomwhite)

    HDFS-1161.  Make DN minimum valid volumes configurable.
    (Eli Collins via tomwhite)

    HDFS-1181. Move configuration and script files post split. (tomwhite)

    HDFS-1170.  Add more assertions to TestLargeDirectoryDelete.
    (Steve Loughran via tomwhite)

    HDFS-1199. Extract a subset of tests for smoke (DOA) validation. (cos)

    HDFS-1174. New properties for suspend and resume process. (Vinay Thota via
    cos)

    HDFS-1277. [Herriot] New property for multi user list. (Vinay Thota via
    cos)

    HDFS-806. Add new unit tests to the 10-mins 'run-commit-test' target (cos)

  OPTIMIZATIONS

    HDFS-946. NameNode should not return full path name when lisitng a
    diretory or getting the status of a file. (hairong)

  BUG FIXES

    HDFS-76. Better error message to users when commands fail because of 
    lack of quota. Allow quota to be set even if the limit is lower than
    current consumption. (Boris Shkolnik via rangadi)

    HADOOP-4687. HDFS is split from Hadoop Core. It is a subproject under 
    Hadoop (Owen O'Malley)

    HADOOP-6096. Fix Eclipse project and classpath files following project
    split. (tomwhite)

    HDFS-195. Handle expired tokens when write pipeline is reestablished.
    (Kan Zhang via rangadi)

    HDFS-181. Validate src path in FSNamesystem.getFileInfo(..).  (Todd
    Lipcon via szetszwo)

    HDFS-441. Remove TestFTPFileSystem.  (szetszwo)

    HDFS-440. Fix javadoc broken links in DFSClient.  (szetszwo)

    HDFS-480. Fix a typo in the jar name in build.xml.  
    (Konstantin Shvachko via gkesavan)

    HDFS-438. Check for NULL before invoking GenericArgumentParser in
    DataNode. (Raghu Angadi)

    HDFS-415. BlockReceiver hangs in case of certain runtime exceptions.
    (Konstantin Boudnik via rangadi)

    HDFS-462. loadFSImage should close edits file. (Jakob Homan via shv)

    HDFS-489. Update TestHDFSCLI for the -skipTrash option in rm. (Jakob Homan
    via szetszwo)

    HDFS-445. pread() does not pick up changes to block locations. 
    (Kan Zhang via rangadi) 

    HDFS-463. CreateEditLog utility broken after HDFS-396 (URI for
    FSImage). (Suresh Srinivas via rangadi)

    HDFS-484. Fix bin-package and package target to package jar files.
    (gkesavan)

    HDFS-490. Eliminate the deprecated warnings introduced by H-5438.
    (He Yongqiang via szetszwo)

    HDFS-119. Fix a bug in logSync(), which causes NameNode block forever.
    (Suresh Srinivas via shv)

    HDFS-534. Include avro in ivy.  (szetszwo)

    HDFS-532. Allow applications to know that a read request failed 
    because block is missing. (dhruba)

    HDFS-561. Fix write pipeline READ_TIMEOUT in DataTransferProtocol.
    (Kan Zhang via szetszwo)

    HDFS-553. BlockSender reports wrong failed position in ChecksumException.
    (hairong)

    HDFS-568. Set mapred.job.tracker.retire.jobs to false in
    src/test/mapred-site.xml for mapreduce tests to run.  (Amareshwari
    Sriramadasu via szetszwo)
 
    HDFS-15. All replicas end up on 1 rack. (Jitendra Nath Pandey via hairong)
 
    HDFS-586. TestBlocksWithNotEnoughRacks sometimes fails.
    (Jitendra Nath Pandey via hairong)

    HADOOP-6243. Fixed a NullPointerException in handling deprecated keys.
    (Sreekanth Ramakrishnan via yhemanth)

    HDFS-605. Do not run fault injection tests in the run-test-hdfs-with-mr
    target.  (Konstantin Boudnik via szetszwo)

    HDFS-606. Fix ConcurrentModificationException in invalidateCorruptReplicas()
    (shv)

    HDFS-601. TestBlockReport obtains data directories directly from
    MiniHDFSCluster. (Konstantin Boudnik via shv)

    HDFS-614. TestDatanodeBlockScanner obtains data directories directly from
    MiniHDFSCluster. (shv)

    HDFS-612. Remove the use of org.mortbay.log.Log in FSDataset.  (szetszwo)

    HDFS-622. checkMinReplication should count live nodes only. (shv)

    HDFS-629. Remove ReplicationTargetChooser.java along with fixing 
    import warnings generated by Eclipse. (dhruba)

    HDFS-637. DataNode sends a Success ack when block write fails. (hairong)

    HDFS-640. Fixed TestHDFSFileContextMainOperations.java build failure. (suresh)

    HDFS-547. TestHDFSFileSystemContract#testOutputStreamClosedTwice
    sometimes fails with CloseByInterruptException. (hairong)

    HDFS-588. Fix TestFiDataTransferProtocol and TestAppend2 failures. (shv)

    HDFS-550. DataNode restarts may introduce corrupt/duplicated/lost replicas
    when handling detached replicas. (hairong)

    HDFS-659. If the the last block is not complete, update its length with
    one of its replica's length stored in datanode.  (szetszwo)

    HDFS-649. Check null pointers for DataTransferTest.  (Konstantin Boudnik
    via szetszwo)

    HDFS-661. DataNode upgrade fails on non-existant current directory.
    (hairong)

    HDFS-597. Mofication introduced by HDFS-537 breakes an advice binding in
    FSDatasetAspects.  (Konstantin Boudnik via szetszwo)

    HDFS-665. TestFileAppend2 sometimes hangs. (hairong)

    HDFS-676. Fix NPE in FSDataset.updateReplicaUnderRecovery() (shv)

    HDFS-673. BlockReceiver#PacketResponder should not remove a packet from
    the ack queue before its ack is sent. (hairong)

    HDFS-682. Fix bugs in TestBlockUnderConstruction.  (szetszwo)

    HDFS-668. TestFileAppend3#TC7 sometimes hangs. (hairong)

    HDFS-679. Appending to a partial chunk incorrectly assumes the
    first packet fills up the partial chunk. (hairong)

    HDFS-722. Fix callCreateBlockWriteStream pointcut in FSDatasetAspects.
    (szetszwo)

    HDFS-690. TestAppend2#testComplexAppend failed on "Too many open files".
    (hairong)

    HDFS-725. Support the build error fix for HADOOP-6327.  (Sanjay Radia via
    szetszwo)

    HDFS-625. Fix NullPointerException thrown from ListPathServlet. (suresh)

    HDFS-735. TestReadWhileWriting has wrong line termination symbols (cos)

    HDFS-691. Fix an overflow error in DFSClient.DFSInputStream.available().
    (szetszwo)

    HDFS-733. TestBlockReport fails intermittently. (cos)

    HDFS-774. Intermittent race condition in TestFiPipelines (cos)

    HDFS-741. TestHFlush test doesn't seek() past previously written part of
    the file (cos, szetszwo)

    HDFS-706. Intermittent failures in TestFiHFlush (cos)
 
    HDFS-646. Fix test-patch failure by adding test-contrib ant target.
    (gkesavan)

    HDFS-791. Build is broken after HDFS-787 patch has been applied (cos)

    HDFS-792. TestHDFSCLI is failing. (Todd Lipcon via cos)

    HDFS-781. Namenode metrics PendingDeletionBlocks is not decremented.
    (Suresh)

    HDFS-192. Fix TestBackupNode failures. (shv)

    HDFS-797. TestHDFSCLI much slower after HDFS-265 merge. (Todd Lipcon via cos)

    HDFS-824. Stop lease checker in TestReadWhileWriting.  (szetszwo)

    HDFS-823. CheckPointer should use addInternalServlet for image-fetching
    servlet (jghoman)

    HDFS-456. Fix URI generation for windows file paths. (shv)

    HDFS-812. FSNamesystem#internalReleaseLease throws NullPointerException on
    a single-block file's lease recovery. (cos)

    HDFS-724. Pipeline hangs if one of the block receiver is not responsive.
    (hairong)

    HDFS-564. Adding pipeline tests 17-35. (hairong)

    HDFS-849. TestFiDataTransferProtocol2#pipeline_Fi_18 sometimes fails.
    (hairong)

    HDFS-762. Balancer causes Null Pointer Exception. 
    (Cristian Ivascu via dhruba)

    HDFS-868. Fix link to Hadoop Upgrade Wiki. (Chris A. Mattmann via shv)
    
    HDFS-880. TestNNLeaseRecovery fails on windows (cos, shv)

    HDFS-699. Primary datanode should compare replicas' on disk lengths.
    (hairong)

    HDFS-897. Fix a bug related to generation stamp comparison in 
    ReplicasMap. (suresh)

    HDFS-793. Data node should receive the whole packet ack message before it
    constructs and sends its own ack message for the packet. (hairong)

    HDFS-101. DFS write pipeline: DFSClient sometimes does not detect second
    datanode failure. (hairong)

    HDFS-822. Appends to already-finalized blocks can rename across volumes.
    (hairong)

    HDFS-1046. Fix Tomcat version in hdfsproxy/build.xml.  (Srikanth
    Sundarrajan via szetszwo)

    HDFS-1072. Fix TestReadWhileWriting failure. (Erik Steffl via shv)

    HDFS-913. Rename fault injection test TestRename.java to TestFiRename.java
    to include it in tests run by ant target run-test-hdfs-fault-inject.
    (suresh)
  
    HDFS-695. RaidNode should read in configuration from hdfs-site.xml.
    (dhruba)

    HDFS-726. Eclipse .classpath template has outdated jar files and is
    missing some new ones. (cos)

    HDFS-750. Fix build failure due to TestRename. (suresh)

    HDFS-712. Move libhdfs from mapreduce subproject to hdfs subproject.
    (Eli Collins via dhruba)

    HDFS-757. Enable Unit test for HDFS Raid. (dhruba)

    HDFS-611. Prevent DataNode heartbeat times from increasing even when
    the DataNode has many blocks to delete. (Zheng Shao via dhruba)

    HDFS-751. Fix TestCrcCorruption to pick up the correct datablocks to
    corrupt. (dhruba)
    
    HDFS-763. Fix slightly misleading report from DataBlockScanner 
    about corrupted scans. (dhruba)

    HDFS-727. bug setting block size hdfsOpenFile (Eli Collins via cos)

    HDFS-756. libhdfs unit tests do not run. (Eli Collins via cos)

    HDFS-783. libhdfs tests brakes code coverage runs with Clover (cos)

    HDFS-785. Add Apache license to several namenode unit tests. 
    (Ravi Phulari via jghoman)

    HDFS-802. Update Eclipse configuration to match changes to Ivy
    configuration (Edwin Chan via cos)

    HDFS-423. Unbreak FUSE build and fuse_dfs_wrapper.sh (Eli Collins via cos)

    HDFS-825. Build fails to pull latest hadoop-core-* artifacts (cos)

    HDFS-94. The Heap Size printed in the NameNode WebUI is accurate.
    (Dmytro Molkov via dhruba)

    HDFS-767. An improved retry policy when the DFSClient is unable to fetch a
    block from the datanode.  (Ning Zhang via dhruba)

    HDFS-775. FSDataset calls getCapacity() twice. (stevel)
    
    HDFS-885. Datanode toString() NPEs on null dnRegistration. (stevel)

    HDFS-877. Client-driven block verification not functioning. (Todd
    Lipcon via hairong)

    HDFS-630. In DFSOutputStream.nextBlockOutputStream(), the client can
    exclude specific datanodes when locating the next block.
    (Cosmin Lehene via Stack)

    HDFS-922. Remove unnecessary semicolon added by HDFS-877 that causes
    problems for Eclipse compilation. (jghoman)

    HDFS-927  DFSInputStream retries too many times for new block locations
    (Todd Lipcon via Stack)

    HDFS-938. Replace calls to UGI.getUserName() with UGI.getShortUserName()
    (jghoman)

    HDFS-894. DatanodeID.ipcPort is not updated when existing node 
    re-registers. (Todd Lipcon via tomwhite)

    HDFS-965. Split TestDelegationToken in to two parts and fix configuration
    to allow proxy users in the test. (Jitendra Pandey via omalley)

    HDFS-999. Secondary namenode should login using kerberos if security is 
    configured (boryas)

    HDFS-856. Hardcoded replication level for new files in fuse-dfs.
    (Brian Bockelman via tomwhite)

    HDFS-857. Incorrect type for fuse-dfs capacity can cause "df" to return
    negative values on 32-bit machines. (Brian Bockelman via tomwhite)

    HDFS-858. Incorrect return codes for fuse-dfs. (Brian Bockelman via
    tomwhite)

    HDFS-859. fuse-dfs utime behavior causes issues with tar.
    (Brian Bockelman via tomwhite)

    HDFS-861. fuse-dfs does not support O_RDWR. (Brian Bockelman via tomwhite)

    HDFS-961. dfs_readdir incorrectly parses paths. (Eli Collins via tomwhite)

    HDFS-1015. Fix intermittent failure in TestSecurityTokenEditLog.
    (Jitendra Nath Pandey via suresh)

    HDFS-939. libhdfs test is broken. (Eli Collins via tomwhite)
    
    HDFS-1074. hdfsproxy: Fix bugs in TestProxyUtil.  (Srikanth Sundarrajan
    via szetszwo)

    HDFS-481. hdfsproxy: Bug Fixes + HdfsProxy to use proxy user to
    impresonate the real user.  (Srikanth Sundarrajan via szetszwo)

    HDFS-482. Move HsftpFileSystem's ssl.client.do.not.authenticate.server
    configuration setting to ssl-client.xml.  (Srikanth Sundarrajan via
    szetszwo)

    HDFS-1010. hdfsproxy: Retrieve groups from UnixUserGroupInformation
    instead of LdapEntry.  (Srikanth Sundarrajan via szetszwo)

    HDFS-466. hdfs_write infinite loop when dfs fails and cannot write
    files > 2 GB. (Pete Wyckoff via tomwhite)

    HDFS-651. HDFS Docs - fix listing of docs in the doc menu.
    (Corinne Chandel via tomwhite)

    HDFS-1014. Error in reading delegation tokens from edit logs.
    (Jitendra Nath Pandey via jhoman)

    HDFS-1088. Prevent renaming a symbolik link to its target.
    (Eli Collins via suresh)

    HDFS-966. NameNode does not recovers lease when it is in safemode.
    (dhruba)

    HDFS-833. Datanode shutdown should log problems with Storage.unlockAll()
    (Steve Loughran via dhruba)

    HDFS-1101. TestDiskError.testLocalDirs() fails. (cdouglas via jghoman)

    HDFS-1031. Enhance the webUi to list a few of the corrupted files in HDFS.
    (Andre Orian via dhruba)

    HDFS-1078. Create static and dynamic versions of libhdfs.
    (Sam Rash via dhruba)

    HDFS-1104. Fsck triggers full GC on NameNode. (hairong)

    HDFS-1141. Closing a file is successful only if the client still has a
    valid lease. (Todd Lipcon via dhruba)

    HDFS-1138. Prevent erroneous updation of modification time of a directory
    when fsimage loads. (Dmytro Molkov via dhruba)

    HDFS-1000. Updates libhdfs to the new API for UGI (ddas)

    HDFS-609. Create a file with the append flag does not work in HDFS.
    (tomwhite)

    HDFS-1255. Fix failing test-libhdfs.sh test. (tomwhite)

    HDFS-1256. libhdfs is missing from the tarball. (tomwhite)

    HDFS-1057. Concurrent readers hit ChecksumExceptions if following a
    writer to very end of file. (sam rash via hairong)

    HDFS-1212. Harmonize HDFS JAR library versions with Common. (tomwhite)

    HDFS-1159. clean-cache target removes wrong ivy cache (cos)

    HDFS-1193. -mvn-system-deploy target is broken which inturn fails the
    mvn-deploy task leading to unstable mapreduce build (Giridharan
    Kesavan via cos)

    HDFS-1299. 'compile-fault-inject' never should be called directly. (cos)

    HDFS-1311. Running tests with 'testcase' cause triple execution of the
    same test case (Cos)

    HDFS-1267. fuse-dfs does not compile. (Devaraj Das via tomwhite)

    HDFS-1598.  Directory listing on hftp:// does not show .*.crc files.
    (szetszwo)

    HDFS-1750. ListPathsServlet should not use HdfsFileStatus.getLocalName()
    to get file name since it may return an empty string.  (szetszwo)

Release 0.20.3 - Unreleased

  IMPROVEMENTS

  BUG FIXES

    HDFS-1041. DFSClient.getFileChecksum(..) should retry if connection to
    the first datanode fails.  (szetszwo)

    HDFS-909. Wait until edits syncing is finishes before purging edits.
    (Todd Lipcon via shv)

    HDFS-1258. Clearing namespace quota on "/" corrupts fs image.
    (Aaron T. Myers via szetszwo)

    HDFS-1406. TestCLI fails on Ubuntu with default /etc/hosts. (cos)

Release 0.20.203.0 - 2011-5-11

  IMPROVEMENTS

    HADOOP-7259. Contrib modules should include the build.properties from
    the enclosing hadoop directory. (omalley)

  BUG FIXES

    HDFS-132. Fix namenode to not report files deleted metrics for deletions
    done while replaying edits during startup. (suresh & shv)

    HDFS-955. New implementation of saveNamespace() to avoid loss of edits 
    when name-node fails during saving. (shv)

Release 0.20.2 - 2009-09-01

  IMPROVEMENTS

    HDFS-737. Add full path name of the file to the block information and 
    summary of total number of files, blocks, live and deadnodes to 
    metasave output. (Jitendra Nath Pandey via suresh)

    HDFS-919. Create test to validate the BlocksVerified metric (Gary Murry
    via cos)

    HDFS-907. Add tests for getBlockLocations and totalLoad metrics.
    (Ravi Phulari via cos)
    
  BUG FIXES

    HDFS-686. NullPointerException is thrown while merging edit log and image.
    (hairong)

    HDFS-677. Rename failure when both source and destination quota exceeds
    results in deletion of source. (suresh)

    HDFS-709. Fix TestDFSShell failure due to rename bug introduced by 
    HDFS-677. (suresh)

    HDFS-579. Fix DfsTask to follow the semantics of 0.19, regarding non-zero
    return values as failures. (Christian Kunz via cdouglas)

    HDFS-723. Fix deadlock in DFSClient#DFSOutputStream. (hairong)

    HDFS-596. Fix memory leak in hdfsFreeFileInfo() for libhdfs.
    (Zhang Bingjun via dhruba)

    HDFS-185. Disallow chown, chgrp, chmod, setQuota, and setSpaceQuota when
    name-node is in safemode. (Ravi Phulari via shv)

    HDFS-187. Initialize secondary namenode http address in TestStartup.
    (Todd Lipcon via szetszwo)

    HDFS-464. Fix memory leaks in libhdfs. (Christian Kunz via suresh)
    
    HDFS-1377. Quota bug for partial blocks allows quotas to be violated. (eli)

Release 0.20.1 - 2009-09-01

  IMPROVEMENTS

    HDFS-438. Improve help message for space quota command. (Raghu Angadi)

  BUG FIXES

    HDFS-167. Fix a bug in DFSClient that caused infinite retries on write.
    (Bill Zeller via szetszwo)

    HDFS-527. Remove/deprecate unnecessary DFSClient constructors.  (szetszwo)

    HDFS-525. The SimpleDateFormat object in ListPathsServlet is not thread
    safe. (Suresh Srinivas and cdouglas)

    HDFS-761. Fix failure to process rename operation from edits log due to 
    quota verification. (suresh)<|MERGE_RESOLUTION|>--- conflicted
+++ resolved
@@ -250,13 +250,7 @@
     HDFS-5719. FSImage#doRollback() should close prevState before return
     (Ted Yu via brandonli)
 
-<<<<<<< HEAD
-    HDFS-5726. Fix compilation error in AbstractINodeDiff for JDK7. (jing9)
-
     HDFS-5768. Consolidate the serialization code in DelegationTokenSecretManager
-=======
-    HDFS-5768. Consolidate the serialization code in DelegationTokenSecretManager 
->>>>>>> 72f63c89
     (Haohui Mai via brandonli)
 
     HDFS-5775. Consolidate the code for serialization in CacheManager
